"""The abstract values used by vm.py.

This file contains BaseValue and its subclasses. Mixins such as Class
are in mixin.py, and other abstract logic is in abstract_utils.py.
"""

import logging

from pytype.abstract import _base
from pytype.abstract import _classes
from pytype.abstract import _function_base
from pytype.abstract import _instance_base
from pytype.abstract import _instances
from pytype.abstract import _interpreter_function
from pytype.abstract import _pytd_function
from pytype.abstract import _singletons
from pytype.abstract import _typing
from pytype.abstract import class_mixin

log = logging.getLogger(__name__)

# For simplicity, we pretend all abstract values are defined in abstract.py.
BaseValue = _base.BaseValue

# This is technically a mixin, but we use it a lot in isinstance() checks.
Class = class_mixin.Class

BuildClass = _classes.BuildClass
InterpreterClass = _classes.InterpreterClass
PyTDClass = _classes.PyTDClass
FunctionPyTDClass = _classes.FunctionPyTDClass
TypedDictClass = _classes.TypedDictClass
ParameterizedClass = _classes.ParameterizedClass
CallableClass = _classes.CallableClass
LiteralClass = _classes.LiteralClass
TupleClass = _classes.TupleClass

Function = _function_base.Function
NativeFunction = _function_base.NativeFunction
BoundFunction = _function_base.BoundFunction
BoundInterpreterFunction = _function_base.BoundInterpreterFunction
BoundPyTDFunction = _function_base.BoundPyTDFunction
ClassMethod = _function_base.ClassMethod
StaticMethod = _function_base.StaticMethod
Property = _function_base.Property
Splat = _function_base.Splat

SimpleValue = _instance_base.SimpleValue
Instance = _instance_base.Instance

LazyConcreteDict = _instances.LazyConcreteDict
ConcreteValue = _instances.ConcreteValue
Module = _instances.Module
Coroutine = _instances.Coroutine
Iterator = _instances.Iterator
BaseGenerator = _instances.BaseGenerator
AsyncGenerator = _instances.AsyncGenerator
Generator = _instances.Generator
Tuple = _instances.Tuple
List = _instances.List
Dict = _instances.Dict
TypedDict = _instances.TypedDict
AnnotationsDict = _instances.AnnotationsDict

SignedFunction = _interpreter_function.SignedFunction
SimpleFunction = _interpreter_function.SimpleFunction
InterpreterFunction = _interpreter_function.InterpreterFunction

PyTDFunction = _pytd_function.PyTDFunction

Unknown = _singletons.Unknown
Singleton = _singletons.Singleton
Empty = _singletons.Empty
Deleted = _singletons.Deleted
Unsolvable = _singletons.Unsolvable

<<<<<<< HEAD

class TypeParameter(BaseValue):
  """Parameter of a type."""

  formal = True

  def __init__(self,
               name,
               ctx,
               constraints=(),
               bound=None,
               covariant=False,
               contravariant=False,
               module=None):
    super().__init__(name, ctx)
    self.constraints = constraints
    self.bound = bound
    self.covariant = covariant
    self.contravariant = contravariant
    self.module = module

  def is_generic(self):
    return not self.constraints and not self.bound

  def copy(self):
    return TypeParameter(self.name, self.ctx, self.constraints, self.bound,
                         self.covariant, self.contravariant, self.module)

  def with_module(self, module):
    res = self.copy()
    res.module = module
    return res

  def __eq__(self, other):
    if isinstance(other, type(self)):
      return (self.name == other.name and
              self.constraints == other.constraints and
              self.bound == other.bound and
              self.covariant == other.covariant and
              self.contravariant == other.contravariant and
              self.module == other.module)
    return NotImplemented

  def __ne__(self, other):
    return not self == other

  def __hash__(self):
    return hash((self.name, self.constraints, self.bound, self.covariant,
                 self.contravariant))

  def __repr__(self):
    return "TypeParameter(%r, constraints=%r, bound=%r, module=%r)" % (
        self.name, self.constraints, self.bound, self.module)

  def instantiate(self, node, container=None):
    var = self.ctx.program.NewVariable()
    if container and (not isinstance(container, SimpleValue) or
                      self.full_name in container.all_template_names):
      instance = TypeParameterInstance(self, container, self.ctx)
      return instance.to_variable(node)
    else:
      for c in self.constraints:
        var.PasteVariable(c.instantiate(node, container))
      if self.bound:
        var.PasteVariable(self.bound.instantiate(node, container))
    if not var.bindings:
      var.AddBinding(self.ctx.convert.unsolvable, [], node)
    return var

  def update_official_name(self, name):
    if self.name != name:
      message = "TypeVar(%r) must be stored as %r, not %r" % (
          self.name, self.name, name)
      self.ctx.errorlog.invalid_typevar(self.ctx.vm.frames, message)

  def call(self, node, func, args, alias_map=None):
    return node, self.instantiate(node)


class TypeParameterInstance(BaseValue):
  """An instance of a type parameter."""

  def __init__(self, param, instance, ctx):
    super().__init__(param.name, ctx)
    self.cls = self.param = param
    self.instance = instance
    self.module = param.module

  def call(self, node, func, args, alias_map=None):
    var = self.instance.get_instance_type_parameter(self.name)
    if var.bindings:
      return function.call_function(self.ctx, node, var, args)
    else:
      return node, self.ctx.convert.empty.to_variable(self.ctx.root_node)

  def __repr__(self):
    return "TypeParameterInstance(%r)" % self.name

  def __eq__(self, other):
    if isinstance(other, type(self)):
      return self.param == other.param and self.instance == other.instance
    return NotImplemented

  def __hash__(self):
    return hash((self.param, self.instance))


class LateAnnotation:
  """A late annotation.

  A late annotation stores a string expression and a snapshot of the VM stack at
  the point where the annotation was introduced. Once the expression is
  resolved, the annotation pretends to be the resolved type; before that, it
  pretends to be an unsolvable. This effect is achieved by delegating attribute
  lookup with __getattribute__.

  Note that for late annotation x, `isinstance(x, ...)` and `x.__class__` will
  use the type that x is pretending to be; `type(x)` will reveal x's true type.
  Use `x.is_late_annotation()` to check whether x is a late annotation.
  """

  def __init__(self, expr, stack, ctx):
    self.expr = expr
    self.stack = stack
    self.ctx = ctx
    self.resolved = False
    self._type = ctx.convert.unsolvable  # the resolved type of `expr`
    self._unresolved_instances = set()
    # _attribute_names needs to be defined last!
    self._attribute_names = (
        set(LateAnnotation.__dict__) |
        set(super().__getattribute__("__dict__")))

  def __repr__(self):
    return "LateAnnotation(%r, resolved=%r)" % (
        self.expr, self._type if self.resolved else None)

  # __hash__ and __eq__ need to be explicitly defined for Python to use them in
  # set/dict comparisons.

  def __hash__(self):
    return hash(self._type) if self.resolved else hash(self.expr)

  def __eq__(self, other):
    return hash(self) == hash(other)

  def __getattribute__(self, name):
    if name == "_attribute_names" or name in self._attribute_names:
      return super().__getattribute__(name)
    return self._type.__getattribute__(name)

  def resolve(self, node, f_globals, f_locals):
    """Resolve the late annotation."""
    if self.resolved:
      return
    self.resolved = True
    var, errorlog = abstract_utils.eval_expr(self.ctx, node, f_globals,
                                             f_locals, self.expr)
    if errorlog:
      self.ctx.errorlog.copy_from(errorlog.errors, self.stack)
    self._type = self.ctx.annotation_utils.extract_annotation(
        node, var, None, self.stack)
    if self._type != self.ctx.convert.unsolvable:
      # We may have tried to call __init__ on instances of this annotation.
      # Since the annotation was unresolved at the time, we need to call
      # __init__ again to define any instance attributes.
      for instance in self._unresolved_instances:
        if isinstance(instance.cls, Union):
          # Having instance.cls be a Union type will crash in attribute.py.
          # Setting it to Any picks up the annotation in another code path.
          instance.cls = self.ctx.convert.unsolvable
        else:
          self.ctx.vm.reinitialize_if_initialized(node, instance)
    log.info("Resolved late annotation %r to %r", self.expr, self._type)

  def set_type(self, typ):
    # Used by annotation_utils.sub_one_annotation to substitute values into
    # recursive aliases.
    assert not self.resolved
    self.resolved = True
    self._type = typ

  def to_variable(self, node):
    if self.resolved:
      return self._type.to_variable(node)
    else:
      return BaseValue.to_variable(self, node)

  def instantiate(self, node, container=None):
    """Instantiate the pointed-to class, or record a placeholder instance."""
    if self.resolved:
      return self._type.instantiate(node, container)
    else:
      instance = Instance(self, self.ctx)
      self._unresolved_instances.add(instance)
      return instance.to_variable(node)

  def get_special_attribute(self, node, name, valself):
    if name == "__getitem__" and not self.resolved:
      container = AnnotationContainer.from_value(self)
      return container.get_special_attribute(node, name, valself)
    return self._type.get_special_attribute(node, name, valself)

  def is_late_annotation(self):
    return True

  def is_recursive(self):
    """Check whether this is a recursive type."""
    if not self.resolved:
      return False
    seen = {id(self)}
    stack = [self._type]
    while stack:
      t = stack.pop()
      if t.is_late_annotation():
        if id(t) in seen:
          return True
        seen.add(id(t))
      if isinstance(t, mixin.NestedAnnotation):
        stack.extend(child for _, child in t.get_inner_types())
    return False


class AnnotationClass(SimpleValue, mixin.HasSlots):
  """Base class of annotations that can be parameterized."""

  def __init__(self, name, ctx):
    super().__init__(name, ctx)
    mixin.HasSlots.init_mixin(self)
    self.set_slot("__getitem__", self.getitem_slot)

  def getitem_slot(self, node, slice_var):
    """Custom __getitem__ implementation."""
    slice_content = abstract_utils.maybe_extract_tuple(slice_var)
    inner, ellipses = self._build_inner(slice_content)
    value = self._build_value(node, tuple(inner), ellipses)
    return node, value.to_variable(node)

  def _build_inner(self, slice_content):
    """Build the list of parameters.

    Args:
      slice_content: The iterable of variables to extract parameters from.

    Returns:
      A tuple of a list of parameters and a set of indices at which an ellipsis
        was replaced with Any.
    """
    inner = []
    ellipses = set()
    for var in slice_content:
      if len(var.bindings) > 1:
        self.ctx.errorlog.ambiguous_annotation(self.ctx.vm.frames, var.data)
        inner.append(self.ctx.convert.unsolvable)
      else:
        val = var.bindings[0].data
        if val is self.ctx.convert.ellipsis:
          # Ellipses are allowed only in special cases, so turn them into Any
          # but record the indices so we can check if they're legal.
          ellipses.add(len(inner))
          inner.append(self.ctx.convert.unsolvable)
        else:
          inner.append(val)
    return inner, ellipses

  def _build_value(self, node, inner, ellipses):
    raise NotImplementedError(self.__class__.__name__)

  def __repr__(self):
    return "AnnotationClass(%s)" % self.name

  def _get_class(self):
    return self.ctx.convert.type_type


class AnnotationContainer(AnnotationClass):
  """Implementation of X[...] for annotations."""

  @classmethod
  def from_value(cls, value):
    if isinstance(value, PyTDClass) and value.full_name == "builtins.tuple":
      # If we are parameterizing builtins.tuple, replace it with typing.Tuple so
      # that heterogeneous tuple annotations work. We need the isinstance()
      # check to distinguish PyTDClass(tuple) from ParameterizedClass(tuple);
      # the latter appears here when a generic type alias is being substituted.
      typing = value.ctx.vm.import_module("typing", "typing",
                                          0).get_module("Tuple")
      typing.load_lazy_attribute("Tuple")
      return abstract_utils.get_atomic_value(typing.members["Tuple"])
    return cls(value.name, value.ctx, value)

  def __init__(self, name, ctx, base_cls):
    super().__init__(name, ctx)
    self.base_cls = base_cls

  def _sub_annotation(
      self, annot: BaseValue, subst: Mapping[str, BaseValue]) -> BaseValue:
    """Apply type parameter substitutions to an annotation."""
    # This is very similar to annotation_utils.sub_one_annotation, but a couple
    # differences make it more convenient to maintain two separate methods:
    # - subst here is a str->BaseValue mapping rather than str->Variable, and it
    #   would be wasteful to create variables just to match sub_one_annotation's
    #   expected input type.
    # - subst contains the type to be substituted in, not an instance of it.
    #   Again, instantiating the type just to later get the type of the instance
    #   is unnecessary extra work.
    if isinstance(annot, TypeParameter):
      if annot.full_name in subst:
        return subst[annot.full_name]
      else:
        return self.ctx.convert.unsolvable
    elif isinstance(annot, mixin.NestedAnnotation):
      inner_types = [(key, self._sub_annotation(val, subst))
                     for key, val in annot.get_inner_types()]
      return annot.replace(inner_types)
    return annot

  def _get_value_info(self, inner, ellipses, allowed_ellipses=frozenset()):
    """Get information about the container's inner values.

    Args:
      inner: The list of parameters from _build_inner().
      ellipses: The set of ellipsis indices from _build_inner().
      allowed_ellipses: Optionally, a set of indices at which ellipses are
        allowed. If omitted, ellipses are assumed to be never allowed.

    Returns:
      A tuple of the template, the parameters, and the container class.
    """
    if self.base_cls.full_name == "typing.Protocol":
      return abstract_utils.build_generic_template(inner, self) + (
          ParameterizedClass,)
    if isinstance(self.base_cls, TupleClass):
      template = tuple(range(self.base_cls.tuple_length))
    elif isinstance(self.base_cls, CallableClass):
      template = tuple(range(self.base_cls.num_args)) + (abstract_utils.RET,)
    else:
      template = tuple(t.name for t in self.base_cls.template)
    self.ctx.errorlog.invalid_ellipses(self.ctx.vm.frames,
                                       ellipses - allowed_ellipses, self.name)
    last_index = len(inner) - 1
    if last_index and last_index in ellipses and len(inner) > len(template):
      # Even if an ellipsis is not allowed at this position, strip it off so
      # that we report only one error for something like 'List[int, ...]'
      inner = inner[:-1]
    if isinstance(self.base_cls, ParameterizedClass):
      # We're dealing with a generic type alias, e.g.:
      #   X = Dict[T, str]
      #   def f(x: X[int]): ...
      # We construct `inner` using both the new inner values and the ones
      # already in X, to end up with a final result of:
      #   template=(_K, _V)
      #   inner=(int, str)
      new_inner = []
      inner_idx = 0
      subst = {}
      # Note that we ignore any missing or extra values in inner for now; the
      # problem will be reported later by _validate_inner.
      for k in template:
        v = self.base_cls.formal_type_parameters[k]
        if v.formal:
          params = self.ctx.annotation_utils.get_type_parameters(v)
          for param in params:
            # If there are too few parameters, we ignore the problem for now;
            # it'll be reported when _build_value checks that the lengths of
            # template and inner match.
            if param.full_name not in subst and inner_idx < len(inner):
              subst[param.full_name] = inner[inner_idx]
              inner_idx += 1
          new_inner.append(self._sub_annotation(v, subst))
        else:
          new_inner.append(v)
      inner = tuple(new_inner)
      if isinstance(self.base_cls, TupleClass):
        template += (abstract_utils.T,)
        inner += (self.ctx.convert.merge_values(inner),)
      elif isinstance(self.base_cls, CallableClass):
        template = template[:-1] + (abstract_utils.ARGS,) + template[-1:]
        args = inner[:-1]
        inner = args + (self.ctx.convert.merge_values(args),) + inner[-1:]
      abstract_class = type(self.base_cls)
    else:
      abstract_class = ParameterizedClass
    return template, inner, abstract_class

  def _validate_inner(self, template, inner, raw_inner):
    """Check that the passed inner values are valid for the given template."""
    if (isinstance(self.base_cls, ParameterizedClass) and
        not abstract_utils.is_generic_protocol(self.base_cls)):
      # For a generic type alias, we check that the number of typevars in the
      # alias matches the number of raw parameters provided.
      template_length = raw_template_length = len(
          set(self.ctx.annotation_utils.get_type_parameters(self.base_cls)))
      inner_length = raw_inner_length = len(raw_inner)
      base_cls = self.base_cls.base_cls
    else:
      # In all other cases, we check that the final template length and
      # parameter count match, after any adjustments like flattening the inner
      # argument list in a Callable.
      template_length = len(template)
      raw_template_length = len(self.base_cls.template)
      inner_length = len(inner)
      raw_inner_length = len(raw_inner)
      base_cls = self.base_cls
    if inner_length != template_length:
      if not template:
        self.ctx.errorlog.not_indexable(
            self.ctx.vm.frames, base_cls.name, generic_warning=True)
      else:
        # Use the unprocessed values of `template` and `inner` so that the error
        # message matches what the user sees.
        name = "%s[%s]" % (
            self.full_name, ", ".join(t.name for t in base_cls.template))
        error = "Expected %d parameter(s), got %d" % (
            raw_template_length, raw_inner_length)
        self.ctx.errorlog.invalid_annotation(self.ctx.vm.frames, None, error,
                                             name)
    else:
      if len(inner) == 1:
        val, = inner
        # It's a common mistake to index a container class rather than an
        # instance (e.g., list[0]).
        # We only check the "int" case, since string literals are allowed for
        # late annotations.
        if (isinstance(val, Instance) and val.cls == self.ctx.convert.int_type):
          # Don't report this error again.
          inner = (self.ctx.convert.unsolvable,)
          self.ctx.errorlog.not_indexable(self.ctx.vm.frames, self.name)
    return inner

  def _build_value(self, node, inner, ellipses):
    if self.base_cls.is_late_annotation():
      # A parameterized LateAnnotation should be converted to another
      # LateAnnotation to delay evaluation until the first late annotation is
      # resolved. We don't want to create a ParameterizedClass immediately
      # because (1) ParameterizedClass expects its base_cls to be a
      # class_mixin.Class, and (2) we have to postpone error-checking anyway so
      # we might as well postpone the entire evaluation.
      printed_params = []
      for i, param in enumerate(inner):
        if i in ellipses:
          printed_params.append("...")
        else:
          printed_params.append(pytd_utils.Print(param.get_instance_type(node)))
      expr = "%s[%s]" % (self.base_cls.expr, ", ".join(printed_params))
      annot = LateAnnotation(expr, self.base_cls.stack, self.ctx)
      self.ctx.vm.late_annotations[self.base_cls.expr].append(annot)
      return annot
    template, processed_inner, abstract_class = self._get_value_info(
        inner, ellipses)
    if isinstance(self.base_cls, ParameterizedClass):
      base_cls = self.base_cls.base_cls
    else:
      base_cls = self.base_cls
    if base_cls.full_name in ("typing.Generic", "typing.Protocol"):
      # Generic is unique in that parameterizing it defines a new template;
      # usually, the parameterized class inherits the base class's template.
      # Protocol[T, ...] is a shorthand for Protocol, Generic[T, ...].
      template_params = [
          param.with_module(base_cls.full_name) for param in processed_inner]
    else:
      template_params = None
    processed_inner = self._validate_inner(template, processed_inner, inner)
    params = {
        name: (processed_inner[i]
               if i < len(processed_inner) else self.ctx.convert.unsolvable)
        for i, name in enumerate(template)
    }

    # For user-defined generic types, check if its type parameter matches
    # its corresponding concrete type
    if isinstance(base_cls, InterpreterClass) and base_cls.template:
      for formal_param in base_cls.template:
        root_node = self.ctx.root_node
        param_value = params[formal_param.name]
        if (isinstance(formal_param, TypeParameter) and
            not formal_param.is_generic() and
            isinstance(param_value, TypeParameter)):
          if formal_param.name == param_value.name:
            # We don't need to check if a TypeParameter matches itself.
            continue
          else:
            actual = param_value.instantiate(
                root_node, container=abstract_utils.DUMMY_CONTAINER)
        else:
          actual = param_value.instantiate(root_node)
        bad = self.ctx.matcher(root_node).bad_matches(actual, formal_param)
        if bad:
          if not isinstance(param_value, TypeParameter):
            # If param_value is not a TypeVar, we substitute in TypeVar bounds
            # and constraints in formal_param for a more helpful error message.
            formal_param = self.ctx.annotation_utils.sub_one_annotation(
                root_node, formal_param, [{}])
            details = None
          elif isinstance(formal_param, TypeParameter):
            details = (f"TypeVars {formal_param.name} and {param_value.name} "
                       "have incompatible bounds or constraints.")
          else:
            details = None
          self.ctx.errorlog.bad_concrete_type(
              self.ctx.vm.frames, root_node, formal_param, actual, bad, details)
          return self.ctx.convert.unsolvable

    try:
      return abstract_class(base_cls, params, self.ctx, template_params)
    except abstract_utils.GenericTypeError as e:
      self.ctx.errorlog.invalid_annotation(self.ctx.vm.frames, e.annot, e.error)
      return self.ctx.convert.unsolvable


class Union(BaseValue, mixin.NestedAnnotation, mixin.HasSlots):
  """A list of types.

  Used for parameter matching.

  Attributes:
    options: Iterable of instances of BaseValue.
  """

  def __init__(self, options, ctx):
    super().__init__("Union", ctx)
    assert options
    self.options = list(options)
    self.cls = self._get_class()
    self.formal = any(t.formal for t in self.options)
    mixin.NestedAnnotation.init_mixin(self)
    mixin.HasSlots.init_mixin(self)
    self.set_slot("__getitem__", self.getitem_slot)
    self._printing = False

  def __repr__(self):
    if self._printing:  # recursion detected
      printed_contents = "..."
    else:
      self._printing = True
      printed_contents = ", ".join(repr(o) for o in self.options)
      self._printing = False
    return "%s[%s]" % (self.name, printed_contents)

  def __eq__(self, other):
    if isinstance(other, type(self)):
      return self.options == other.options
    return NotImplemented

  def __ne__(self, other):
    return not self == other

  def __hash__(self):
    return hash(tuple(self.options))

  def _unique_parameters(self):
    return [o.to_variable(self.ctx.root_node) for o in self.options]

  def _get_type_params(self):
    params = self.ctx.annotation_utils.get_type_parameters(self)
    params = [x.full_name for x in params]
    return utils.unique_list(params)

  def _get_class(self):
    classes = {o.cls for o in self.options}
    if len(classes) > 1:
      return self.ctx.convert.unsolvable
    else:
      return classes.pop()

  def getitem_slot(self, node, slice_var):
    """Custom __getitem__ implementation."""
    slice_content = abstract_utils.maybe_extract_tuple(slice_var)
    params = self._get_type_params()
    # Check that we are instantiating all the unbound type parameters
    if len(params) != len(slice_content):
      details = ("Union has %d type parameters but was instantiated with %d" %
                 (len(params), len(slice_content)))
      self.ctx.errorlog.invalid_annotation(
          self.ctx.vm.frames, self, details=details)
      return node, self.ctx.new_unsolvable(node)
    concrete = []
    for var in slice_content:
      value = var.data[0]
      if value.formal:
        concrete.append(value.to_variable(node))
      else:
        concrete.append(value.instantiate(node))
    substs = [dict(zip(params, concrete))]
    new = self.ctx.annotation_utils.sub_one_annotation(node, self, substs)
    return node, new.to_variable(node)

  def instantiate(self, node, container=None):
    var = self.ctx.program.NewVariable()
    for option in self.options:
      var.PasteVariable(option.instantiate(node, container), node)
    return var

  def call(self, node, func, args, alias_map=None):
    var = self.ctx.program.NewVariable(self.options, [], node)
    return function.call_function(self.ctx, node, var, args)

  def get_formal_type_parameter(self, t):
    new_options = [option.get_formal_type_parameter(t)
                   for option in self.options]
    return Union(new_options, self.ctx)

  def get_inner_types(self):
    return enumerate(self.options)

  def update_inner_type(self, key, typ):
    self.options[key] = typ

  def replace(self, inner_types):
    return self.__class__((v for _, v in sorted(inner_types)), self.ctx)


class Function(SimpleValue):
  """Base class for function objects (NativeFunction, InterpreterFunction).

  Attributes:
    name: Function name. Might just be something like "<lambda>".
    ctx: context.Context instance.
  """

  def __init__(self, name, ctx):
    super().__init__(name, ctx)
    self.cls = FunctionPyTDClass(self, ctx)
    self.is_attribute_of_class = False
    self.is_classmethod = False
    self.is_abstract = False
    self.members["func_name"] = self.ctx.convert.build_string(
        self.ctx.root_node, name)

  def property_get(self, callself, is_class=False):
    if self.name == "__new__" or not callself or is_class:
      return self
    self.is_attribute_of_class = True
    # We'd like to cache this, but we can't. "callself" contains Variables
    # that would be tied into a BoundFunction instance. However, those
    # Variables aren't necessarily visible from other parts of the CFG binding
    # this function. See test_duplicate_getproperty() in tests/test_flow.py.
    return self.bound_class(callself, self)

  def _get_cell_variable_name(self, var):
    """Get the python variable name of a pytype Variable."""
    f = self.ctx.vm.frame
    if not f:
      # Should not happen but does in some contrived test cases.
      return None
    for name, v in zip(f.f_code.co_freevars, f.cells):
      if v == var:
        return name
    return None

  def match_args(self, node, args, alias_map=None, match_all_views=False):
    """Check whether the given arguments can match the function signature."""
    for a in args.posargs:
      if not a.bindings:
        # The only way to get an unbound variable here is to reference a closure
        # cellvar before it is assigned to in the outer scope.
        name = self._get_cell_variable_name(a)
        assert name is not None, "Closure variable lookup failed."
        raise function.UndefinedParameterError(name)
    error = None
    matched = []
    arg_variables = args.get_variables()
    views = abstract_utils.get_views(arg_variables, node)
    skip_future = None
    while True:
      try:
        view = views.send(skip_future)
      except StopIteration:
        break
      log.debug("args in view: %r", [(a.bindings and view[a].data)
                                     for a in args.posargs])
      try:
        match = self._match_view(node, args, view, alias_map)
      except function.FailedFunctionCall as e:
        if e > error and node.HasCombination(list(view.values())):
          # Add the name of the caller if possible.
          if hasattr(self, "parent"):
            e.name = "%s.%s" % (self.parent.name, e.name)
          error = e
          skip_future = True
        else:
          # This error was ignored, but future ones with the same accessed
          # subset may need to be recorded, so we can't skip them.
          skip_future = False
        if match_all_views:
          raise e
      else:
        matched.append(match)
        skip_future = True
    if not matched and error:
      raise error  # pylint: disable=raising-bad-type
    return matched

  def _match_view(self, node, args, view, alias_map):
    raise NotImplementedError(self.__class__.__name__)

  def __repr__(self):
    return self.full_name + "(...)"

  def _extract_defaults(self, defaults_var):
    """Extracts defaults from a Variable, used by set_function_defaults.

    Args:
      defaults_var: Variable containing potential default values.

    Returns:
      A tuple of default values, if one could be extracted, or None otherwise.
    """
    # Case 1: All given data are tuple constants. Use the longest one.
    if all(isinstance(d, Tuple) for d in defaults_var.data):
      return max((d.pyval for d in defaults_var.data), key=len)
    else:
      # Case 2: Data are entirely Tuple Instances, Unknown or Unsolvable. Make
      # all parameters except self/cls optional.
      # Case 3: Data is anything else. Same as Case 2, but emit a warning.
      if not (all(isinstance(d, (Instance, Unknown, Unsolvable))
                  for d in defaults_var.data) and
              all(d.full_name == "builtins.tuple"
                  for d in defaults_var.data if isinstance(d, Instance))):
        self.ctx.errorlog.bad_function_defaults(self.ctx.vm.frames, self.name)
      # The ambiguous case is handled by the subclass.
      return None

  def set_function_defaults(self, node, defaults_var):
    raise NotImplementedError(self.__class__.__name__)


class ClassMethod(BaseValue):
  """Implements @classmethod methods in pyi."""

  def __init__(self, name, method, callself, ctx):
    super().__init__(name, ctx)
    self.cls = self.ctx.convert.function_type
    self.method = method
    self.method.is_attribute_of_class = True
    # Rename to callcls to make clear that callself is the cls parameter.
    self._callcls = callself
    self.signatures = self.method.signatures

  def call(self, node, func, args, alias_map=None):
    return self.method.call(
        node, func, args.replace(posargs=(self._callcls,) + args.posargs))

  def to_bound_function(self):
    return BoundPyTDFunction(self._callcls, self.method)


class StaticMethod(BaseValue):
  """Implements @staticmethod methods in pyi."""

  def __init__(self, name, method, _, ctx):
    super().__init__(name, ctx)
    self.cls = self.ctx.convert.function_type
    self.method = method
    self.signatures = self.method.signatures

  def call(self, *args, **kwargs):
    return self.method.call(*args, **kwargs)


class Property(BaseValue):
  """Implements @property methods in pyi.

  If a getter's return type depends on the type of the class, it needs to be
  resolved as a function, not as a constant.
  """

  def __init__(self, name, method, callself, ctx):
    super().__init__(name, ctx)
    self.cls = self.ctx.convert.function_type
    self.method = method
    self._callself = callself
    self.signatures = self.method.signatures

  def call(self, node, func, args, alias_map=None):
    func = func or self.to_binding(node)
    args = args or function.Args(posargs=(self._callself,))
    return self.method.call(node, func, args.replace(posargs=(self._callself,)))


class PyTDFunction(Function):
  """A PyTD function (name + list of signatures).

  This represents (potentially overloaded) functions.
  """

  @classmethod
  def make(cls, name, ctx, module, pyval=None, pyval_name=None):
    """Create a PyTDFunction.

    Args:
      name: The function name.
      ctx: The abstract context.
      module: The module that the function is in.
      pyval: Optionally, the pytd.Function object to use. Otherwise, it is
        fetched from the loader.
      pyval_name: Optionally, the name of the pytd.Function object to look up,
        if it is different from the function name.

    Returns:
      A new PyTDFunction.
    """
    assert not pyval or not pyval_name  # there's never a reason to pass both
    if not pyval:
      pyval_name = module + "." + (pyval_name or name)
      if module not in ("builtins", "typing"):
        pyval = ctx.loader.import_name(module).Lookup(pyval_name)
      else:
        pyval = ctx.loader.lookup_builtin(pyval_name)
    if isinstance(pyval, pytd.Alias) and isinstance(pyval.type, pytd.Function):
      pyval = pyval.type
    f = ctx.convert.constant_to_value(pyval, {}, ctx.root_node)
    self = cls(name, f.signatures, pyval.kind, ctx)
    self.module = module
    return self

  def __init__(self, name, signatures, kind, ctx):
    super().__init__(name, ctx)
    assert signatures
    self.kind = kind
    self.bound_class = BoundPyTDFunction
    self.signatures = signatures
    self._signature_cache = {}
    self._return_types = {sig.pytd_sig.return_type for sig in signatures}
    for sig in signatures:
      for param in sig.pytd_sig.params:
        if param.mutated_type is not None:
          self._has_mutable = True
          break
      else:
        self._has_mutable = False
    for sig in signatures:
      sig.function = self
      sig.name = self.name

  def property_get(self, callself, is_class=False):
    if self.kind == pytd.MethodTypes.STATICMETHOD:
      if is_class:
        # Binding the function to None rather than not binding it tells
        # output.py to infer the type as a Callable rather than reproducing the
        # signature, including the @staticmethod decorator, which is
        # undesirable for module-level aliases.
        callself = None
      return StaticMethod(self.name, self, callself, self.ctx)
    elif self.kind == pytd.MethodTypes.CLASSMETHOD:
      if not is_class:
        callself = abstract_utils.get_atomic_value(
            callself, default=self.ctx.convert.unsolvable)
        if isinstance(callself, TypeParameterInstance):
          callself = abstract_utils.get_atomic_value(
              callself.instance.get_instance_type_parameter(callself.name),
              default=self.ctx.convert.unsolvable)
        # callself is the instance, and we want to bind to its class.
        callself = callself.cls.to_variable(self.ctx.root_node)
      return ClassMethod(self.name, self, callself, self.ctx)
    elif self.kind == pytd.MethodTypes.PROPERTY and not is_class:
      return Property(self.name, self, callself, self.ctx)
    else:
      return super().property_get(callself, is_class)

  def argcount(self, _):
    return min(sig.signature.mandatory_param_count() for sig in self.signatures)

  def _log_args(self, arg_values_list, level=0, logged=None):
    """Log the argument values."""
    if log.isEnabledFor(logging.DEBUG):
      if logged is None:
        logged = set()
      for i, arg_values in enumerate(arg_values_list):
        arg_values = list(arg_values)
        if level:
          if arg_values and any(v.data not in logged for v in arg_values):
            log.debug("%s%s:", "  " * level, arg_values[0].variable.id)
        else:
          log.debug("Arg %d", i)
        for value in arg_values:
          if value.data not in logged:
            log.debug("%s%s [var %d]", "  " * (level + 1), value.data,
                      value.variable.id)
            self._log_args(value.data.unique_parameter_values(), level + 2,
                           logged | {value.data})

  def call(self, node, func, args, alias_map=None):
    # TODO(b/159052609): We should be passing function signatures to simplify.
    if len(self.signatures) == 1:
      args = args.simplify(node, self.ctx, self.signatures[0].signature)
    else:
      args = args.simplify(node, self.ctx)
    self._log_args(arg.bindings for arg in args.posargs)
    ret_map = {}
    retvar = self.ctx.program.NewVariable()
    all_mutations = {}
    # The following line may raise function.FailedFunctionCall
    possible_calls = self.match_args(node, args, alias_map)
    # It's possible for the substitution dictionary computed for a particular
    # view of 'args' to contain references to variables not in the view because
    # of optimizations that copy bindings directly into subst without going
    # through the normal matching process. Thus, we create a combined view that
    # is guaranteed to contain an entry for every variable in every view for use
    # by the match_var_against_type() call in 'compatible_with' below.
    combined_view = {}
    for view, signatures in possible_calls:
      if len(signatures) > 1:
        ret = self._call_with_signatures(node, func, args, view, signatures)
      else:
        (sig, arg_dict, subst), = signatures
        ret = sig.call_with_args(
            node, func, arg_dict, subst, ret_map, alias_map)
      node, result, mutations = ret
      retvar.PasteVariable(result, node)
      for mutation in mutations:
        # This may overwrite a previous view, which is fine: we just want any
        # valid view to pass to match_var_against_type() later.
        all_mutations[mutation] = view
      combined_view.update(view)

    # Don't check container types if the function has multiple bindings.
    # This is a hack to prevent false positives when we call a method on a
    # variable with multiple bindings, since we don't always filter rigorously
    # enough in get_views.
    # See tests/test_annotations:test_list for an example that would break
    # if we removed the len(bindings) check.
    if all_mutations and len(func.variable.Bindings(node)) == 1:
      # Raise an error if:
      # - An annotation has a type param that is not ambiguous or empty
      # - The mutation adds a type that is not ambiguous or empty
      def should_check(value):
        return not isinstance(value, AMBIGUOUS_OR_EMPTY)

      def compatible_with(new, existing, view):
        """Check whether a new type can be added to a container."""
        new_key = view[new].data.get_type_key()
        for data in existing:
          k = (new_key, data.get_type_key())
          if k not in compatible_with_cache:
            # This caching lets us skip duplicate matching work. Very
            # unfortunately, it is also needed for correctness because
            # cfg_utils.deep_variable_product() ignores bindings to values with
            # duplicate type keys when generating views.
            compatible_with_cache[k] = self.ctx.matcher(
                node).match_var_against_type(new, data.cls, {}, view)
          if compatible_with_cache[k] is not None:
            return True
        return False

      compatible_with_cache = {}
      filtered_mutations = []
      errors = collections.defaultdict(dict)

      for (obj, name, values), view in all_mutations.items():
        if obj.from_annotation:
          params = obj.get_instance_type_parameter(name)
          ps = {v for v in params.data if should_check(v)}
          if ps:
            filtered_values = self.ctx.program.NewVariable()
            # check if the container type is being broadened.
            new = []
            for b in values.bindings:
              if not should_check(b.data) or b.data in ps:
                filtered_values.PasteBinding(b)
                continue
              new_view = {**combined_view, **view, values: b}
              if not compatible_with(values, ps, new_view):
                if not node.HasCombination([b]):
                  # Since HasCombination is expensive, we don't use it to
                  # pre-filter bindings, but once we think we have an error, we
                  # should double-check that the binding is actually visible. We
                  # also drop non-visible bindings from filtered_values.
                  continue
                filtered_values.PasteBinding(b)
                new.append(b.data)
            # By updating filtered_mutations only when ps is non-empty, we
            # filter out mutations to parameters with type Any.
            filtered_mutations.append((obj, name, filtered_values))
            if new:
              formal = name.split(".")[-1]
              errors[obj][formal] = (params, values, obj.from_annotation)
        else:
          filtered_mutations.append((obj, name, values))

      all_mutations = filtered_mutations

      for obj, errs in errors.items():
        names = {name for _, _, name in errs.values()}
        name = list(names)[0] if len(names) == 1 else None
        self.ctx.errorlog.container_type_mismatch(self.ctx.vm.frames, obj, errs,
                                                  name)

    node = abstract_utils.apply_mutations(node, all_mutations.__iter__)
    return node, retvar

  def _get_mutation_to_unknown(self, node, values):
    """Mutation for making all type parameters in a list of instances "unknown".

    This is used if we call a function that has mutable parameters and
    multiple signatures with unknown parameters.

    Args:
      node: The current CFG node.
      values: A list of instances of BaseValue.

    Returns:
      A list of function.Mutation instances.
    """
    mutations = []
    for v in values:
      if isinstance(v, SimpleValue):
        for name in v.instance_type_parameters:
          mutations.append(
              function.Mutation(
                  v, name,
                  self.ctx.convert.create_new_unknown(
                      node, action="type_param_" + name)))
    return mutations

  def _can_match_multiple(self, args, view):
    # If we're calling an overloaded pytd function with an unknown as a
    # parameter, we can't tell whether it matched or not. Hence, if multiple
    # signatures are possible matches, we don't know which got called. Check
    # if this is the case.
    if len(self.signatures) <= 1:
      return False
    if any(isinstance(view[arg].data, AMBIGUOUS_OR_EMPTY)
           for arg in args.get_variables()):
      return True
    for arg in (args.starargs, args.starstarargs):
      # An opaque *args or **kwargs behaves like an unknown.
      if arg and not isinstance(arg, mixin.PythonConstant):
        return True
    return False

  def _match_view(self, node, args, view, alias_map=None):
    if self._can_match_multiple(args, view):
      signatures = tuple(self._yield_matching_signatures(
          node, args, view, alias_map))
    else:
      # We take the first signature that matches, and ignore all after it.
      # This is because in the pytds for the standard library, the last
      # signature(s) is/are fallback(s) - e.g. list is defined by
      # def __init__(self: x: list)
      # def __init__(self, x: iterable)
      # def __init__(self, x: generator)
      # def __init__(self, x: object)
      # with the last signature only being used if none of the others match.
      sig = next(self._yield_matching_signatures(node, args, view, alias_map))
      signatures = (sig,)
    return (view, signatures)

  def _call_with_signatures(self, node, func, args, view, signatures):
    """Perform a function call that involves multiple signatures."""
    ret_type = self._combine_multiple_returns(signatures)
    if (self.ctx.options.protocols and isinstance(ret_type, pytd.AnythingType)):
      # We can infer a more specific type.
      log.debug("Creating unknown return")
      result = self.ctx.convert.create_new_unknown(node, action="pytd_call")
    else:
      log.debug("Unknown args. But return is %s", pytd_utils.Print(ret_type))
      result = self.ctx.convert.constant_to_var(
          abstract_utils.AsReturnValue(ret_type), {}, node)
    for i, arg in enumerate(args.posargs):
      if isinstance(view[arg].data, Unknown):
        for sig, _, _ in signatures:
          if (len(sig.param_types) > i and
              isinstance(sig.param_types[i], TypeParameter)):
            # Change this parameter from unknown to unsolvable to prevent the
            # unknown from being solved to a type in another signature. For
            # instance, with the following definitions:
            #  def f(x: T) -> T
            #  def f(x: int) -> T
            # the type of x should be Any, not int.
            view[arg] = arg.AddBinding(self.ctx.convert.unsolvable, [], node)
            break
    if self._has_mutable:
      # TODO(b/159055015): We only need to whack the type params that appear in
      # a mutable parameter.
      mutations = self._get_mutation_to_unknown(
          node, (view[p].data for p in itertools.chain(
              args.posargs, args.namedargs.values())))
    else:
      mutations = []
    self.ctx.vm.trace_call(
        node, func, tuple(sig[0] for sig in signatures),
        [view[arg] for arg in args.posargs],
        {name: view[arg] for name, arg in args.namedargs.items()}, result)
    return node, result, mutations

  def _combine_multiple_returns(self, signatures):
    """Combines multiple return types.

    Args:
      signatures: The candidate signatures.

    Returns:
      The combined return type.
    """
    options = []
    for sig, _, _ in signatures:
      t = sig.pytd_sig.return_type
      params = pytd_utils.GetTypeParameters(t)
      if params:
        replacement = {}
        for param_type in params:
          replacement[param_type] = pytd.AnythingType()
        replace_visitor = visitors.ReplaceTypeParameters(replacement)
        t = t.Visit(replace_visitor)
      options.append(t)
    if len(set(options)) == 1:
      return options[0]
    # Optimizing and then removing unions allows us to preserve as much
    # precision as possible while avoiding false positives.
    ret_type = optimize.Optimize(pytd_utils.JoinTypes(options))
    return ret_type.Visit(visitors.ReplaceUnionsWithAny())

  def _yield_matching_signatures(self, node, args, view, alias_map):
    """Try, in order, all pytd signatures, yielding matches."""
    error = None
    matched = False
    # Once a constant has matched a literal type, it should no longer be able to
    # match non-literal types. For example, with:
    #   @overload
    #   def f(x: Literal['r']): ...
    #   @overload
    #   def f(x: str): ...
    # f('r') should match only the first signature.
    literal_matches = set()
    for sig in self.signatures:
      if any(not abstract_utils.is_literal(sig.signature.annotations.get(name))
             for name in literal_matches):
        continue
      try:
        arg_dict, subst = sig.substitute_formal_args(
            node, args, view, alias_map)
      except function.FailedFunctionCall as e:
        if e > error:
          error = e
      else:
        matched = True
        for name, binding in arg_dict.items():
          if (isinstance(binding.data, mixin.PythonConstant) and
              abstract_utils.is_literal(sig.signature.annotations.get(name))):
            literal_matches.add(name)
        yield sig, arg_dict, subst
    if not matched:
      raise error  # pylint: disable=raising-bad-type

  def set_function_defaults(self, unused_node, defaults_var):
    """Attempts to set default arguments for a function's signatures.

    If defaults_var is not an unambiguous tuple (i.e. one that can be processed
    by abstract_utils.get_atomic_python_constant), every argument is made
    optional and a warning is issued. This function emulates __defaults__.

    If this function is part of a class (or has a parent), that parent is
    updated so the change is stored.

    Args:
      unused_node: the node that defaults are being set at. Not used here.
      defaults_var: a Variable with a single binding to a tuple of default
                    values.
    """
    defaults = self._extract_defaults(defaults_var)
    new_sigs = []
    for sig in self.signatures:
      if defaults:
        new_sigs.append(sig.set_defaults(defaults))
      else:
        d = sig.param_types
        # If we have a parent, we have a "self" or "cls" parameter. Do NOT make
        # that one optional!
        if hasattr(self, "parent"):
          d = d[1:]
        new_sigs.append(sig.set_defaults(d))
    self.signatures = new_sigs
    # Update our parent's AST too, if we have a parent.
    # 'parent' is set by PyTDClass._convert_member
    if hasattr(self, "parent"):
      self.parent._member_map[self.name] = self.generate_ast()  # pylint: disable=protected-access

  def generate_ast(self):
    return pytd.Function(
        name=self.name,
        signatures=tuple(s.pytd_sig for s in self.signatures),
        kind=self.kind,
        flags=pytd.MethodFlags.abstract_flag(self.is_abstract))


class ParameterizedClass(BaseValue, class_mixin.Class, mixin.NestedAnnotation):
  """A class that contains additional parameters.

  E.g. a container.

  Attributes:
    cls: A PyTDClass representing the base type.
    formal_type_parameters: An iterable of BaseValue, one for each type
      parameter.
  """

  @classmethod
  def get_generic_instance_type(cls, base_cls):
    """This is used to annotate the `self` in a class."""
    assert base_cls.template
    formal_type_parameters = {}
    for item in base_cls.template:
      formal_type_parameters[item.name] = item
    return cls(base_cls, formal_type_parameters, base_cls.ctx)

  def __init__(self, base_cls, formal_type_parameters, ctx, template=None):
    # A ParameterizedClass is created by converting a pytd.GenericType, whose
    # base type is restricted to NamedType and ClassType.
    assert isinstance(base_cls, (PyTDClass, InterpreterClass))
    self.base_cls = base_cls
    super().__init__(base_cls.name, ctx)
    self._cls = None  # lazily loaded 'cls' attribute
    self.module = base_cls.module
    # Lazily loaded to handle recursive types.
    # See the formal_type_parameters() property.
    self._formal_type_parameters = formal_type_parameters
    self._formal_type_parameters_loaded = False
    self._hash = None  # memoized due to expensive computation
    self.official_name = self.base_cls.official_name
    if template is None:
      self._template = self.base_cls.template
    else:
      # The ability to create a new template different from the base class's is
      # needed for typing.Generic.
      self._template = template
    self.slots = self.base_cls.slots
    self.is_dynamic = self.base_cls.is_dynamic
    class_mixin.Class.init_mixin(self, base_cls.cls)
    mixin.NestedAnnotation.init_mixin(self)
    self.type_param_check()

  def __repr__(self):
    return "ParameterizedClass(cls=%r params=%s)" % (
        self.base_cls,
        self.formal_type_parameters)

  def type_param_check(self):
    """Throw exception for invalid type parameters."""
    # It will cause infinite recursion if `formal_type_parameters` is
    # `LazyFormalTypeParameters`
    if not isinstance(self._formal_type_parameters,
                      abstract_utils.LazyFormalTypeParameters):
      tparams = datatypes.AliasingMonitorDict()
      abstract_utils.parse_formal_type_parameters(self, None, tparams)

  def get_formal_type_parameters(self):
    return {abstract_utils.full_type_name(self, k): v
            for k, v in self.formal_type_parameters.items()}

  def __eq__(self, other):
    if isinstance(other, type(self)):
      return self.base_cls == other.base_cls and (
          self.formal_type_parameters == other.formal_type_parameters)
    return NotImplemented

  def __ne__(self, other):
    return not self == other

  def __hash__(self):
    if self._hash is None:
      if isinstance(self._formal_type_parameters,
                    abstract_utils.LazyFormalTypeParameters):
        items = tuple(self._raw_formal_type_parameters())
      else:
        # Use the names of the parameter values to approximate a hash, to avoid
        # infinite recursion on recursive type annotations.
        items = tuple((name, val.full_name)
                      for name, val in self.formal_type_parameters.items())
      self._hash = hash((self.base_cls, items))
    return self._hash

  def __contains__(self, name):
    return name in self.base_cls

  def _raw_formal_type_parameters(self):
    assert isinstance(self._formal_type_parameters,
                      abstract_utils.LazyFormalTypeParameters)
    template, parameters, _ = self._formal_type_parameters
    for i, name in enumerate(template):
      # TODO(rechen): A missing parameter should be an error.
      yield name, parameters[i] if i < len(parameters) else None

  def get_own_attributes(self):
    return self.base_cls.get_own_attributes()

  def get_own_abstract_methods(self):
    return self.base_cls.get_own_abstract_methods()

  @property
  def members(self):
    return self.base_cls.members

  @property
  def formal(self):
    # We can't compute self.formal in __init__ because doing so would force
    # evaluation of our type parameters during initialization, possibly
    # leading to an infinite loop.
    return any(t.formal for t in self.formal_type_parameters.values())

  @property
  def formal_type_parameters(self):
    self._load_formal_type_parameters()
    return self._formal_type_parameters

  def _load_formal_type_parameters(self):
    if self._formal_type_parameters_loaded:
      return
    if isinstance(self._formal_type_parameters,
                  abstract_utils.LazyFormalTypeParameters):
      formal_type_parameters = {}
      for name, param in self._raw_formal_type_parameters():
        if param is None:
          formal_type_parameters[name] = self.ctx.convert.unsolvable
        else:
          formal_type_parameters[name] = self.ctx.convert.constant_to_value(
              param, self._formal_type_parameters.subst, self.ctx.root_node)
      self._formal_type_parameters = formal_type_parameters
    # Hack: we'd like to evaluate annotations at the currently active node so
    # that imports, etc., are visible. The last created node is usually the
    # active one.
    self._formal_type_parameters = (
        self.ctx.annotation_utils.convert_class_annotations(
            self.ctx.program.cfg_nodes[-1], self._formal_type_parameters))
    self._formal_type_parameters_loaded = True

  def compute_mro(self):
    return (self,) + self.base_cls.mro[1:]

  def instantiate(self, node, container=None):
    if self.full_name == "builtins.type":
      # deformalize removes TypeVars.
      instance = self.ctx.annotation_utils.deformalize(
          self.formal_type_parameters[abstract_utils.T])
      return instance.to_variable(node)
    elif self.full_name == "typing.ClassVar":
      return self.formal_type_parameters[abstract_utils.T].instantiate(
          node, container)
    else:
      return self._new_instance(container, node, None).to_variable(node)

  @property
  def cls(self):
    if not self.ctx.converter_minimally_initialized:
      return self.ctx.convert.unsolvable
    if not self._cls:
      self._cls = self.base_cls.cls
    return self._cls

  @cls.setter
  def cls(self, cls):
    self._cls = cls

  def set_class(self, node, var):
    self.base_cls.set_class(node, var)

  def _is_callable(self):
    if not isinstance(self.base_cls, (InterpreterClass, PyTDClass)):
      # We don't know how to instantiate this base_cls.
      return False
    if self.from_annotation:
      # A user-provided annotation is always instantiable.
      return True
    # Otherwise, non-abstract classes are instantiable. The exception is
    # typing classes; for example,
    #   from typing import List
    #   print(List[str]())
    # produces 'TypeError: Type List cannot be instantiated; use list() instead'
    # at runtime. We also disallow the builtins module because pytype represents
    # concrete typing classes like List with their builtins equivalents.
    return not self.is_abstract and self.module not in ("builtins", "typing")

  def call(self, node, func, args, alias_map=None):
    if not self._is_callable():
      raise function.NotCallable(self)
    else:
      return class_mixin.Class.call(self, node, func, args)

  def get_formal_type_parameter(self, t):
    return self.formal_type_parameters.get(t, self.ctx.convert.unsolvable)

  def get_inner_types(self):
    return self.formal_type_parameters.items()

  def update_inner_type(self, key, typ):
    self.formal_type_parameters[key] = typ

  def replace(self, inner_types):
    inner_types = dict(inner_types)
    if isinstance(self, LiteralClass):
      if inner_types == self.formal_type_parameters:
        # If the type hasn't changed, we can return a copy of this class.
        return LiteralClass(self._instance, self.ctx, self.template)
      # Otherwise, we can't create a LiteralClass because we don't have a
      # concrete value.
      typ = ParameterizedClass
    else:
      typ = self.__class__
    return typ(self.base_cls, inner_types, self.ctx, self.template)


class TupleClass(ParameterizedClass, mixin.HasSlots):
  """The class of a heterogeneous tuple.

  The formal_type_parameters attribute stores the types of the individual tuple
  elements under their indices and the overall element type under "T". So for
    Tuple[str, int]
  formal_type_parameters is
    {0: str, 1: int, T: str or int}.
  Note that we can't store the individual types as a mixin.PythonConstant as we
  do for Tuple, since we can't evaluate type parameters during initialization.
  """

  def __init__(self, base_cls, formal_type_parameters, ctx, template=None):
    super().__init__(base_cls, formal_type_parameters, ctx, template)
    mixin.HasSlots.init_mixin(self)
    self.set_slot("__getitem__", self.getitem_slot)
    if isinstance(self._formal_type_parameters,
                  abstract_utils.LazyFormalTypeParameters):
      num_parameters = len(self._formal_type_parameters.template)
    else:
      num_parameters = len(self._formal_type_parameters)
    # We subtract one to account for "T".
    self.tuple_length = num_parameters - 1
    self._instance = None
    self.slots = ()  # tuples don't have any writable attributes

  def __repr__(self):
    return "TupleClass(%s)" % self.formal_type_parameters

  def compute_mro(self):
    # ParameterizedClass removes the base PyTDClass(tuple) from the mro; add it
    # back here so that isinstance(tuple) checks work.
    return (self,) + self.base_cls.mro

  def get_formal_type_parameters(self):
    return {abstract_utils.full_type_name(self, abstract_utils.T):
            self.formal_type_parameters[abstract_utils.T]}

  def instantiate(self, node, container=None):
    if self._instance:
      return self._instance.to_variable(node)
    content = []
    for i in range(self.tuple_length):
      p = self.formal_type_parameters[i]
      if container is abstract_utils.DUMMY_CONTAINER or (
          isinstance(container, SimpleValue) and
          isinstance(p, TypeParameter) and
          p.full_name in container.all_template_names):
        content.append(p.instantiate(self.ctx.root_node, container))
      else:
        content.append(p.instantiate(self.ctx.root_node))
    return Tuple(tuple(content), self.ctx).to_variable(node)

  def _instantiate_index(self, node, index):
    if self._instance:
      return self._instance.pyval[index]
    else:
      index %= self.tuple_length  # fixes negative indices
      return self.formal_type_parameters[index].instantiate(node)

  def register_instance(self, instance):
    # A TupleClass can never have more than one registered instance because the
    # only direct instances of TupleClass are Tuple objects, which create their
    # own class upon instantiation. We store the instance in order to track
    # changes in the types of the elements (see TupleTest.testMutableItem).
    assert not self._instance
    self._instance = instance

  def getitem_slot(self, node, index_var):
    """Implementation of tuple.__getitem__."""
    try:
      index = self.ctx.convert.value_to_constant(
          abstract_utils.get_atomic_value(index_var), (int, slice))
    except abstract_utils.ConversionError:
      pass
    else:
      if isinstance(index, slice):
        if self._instance:
          slice_content = self._instance.pyval[index]
          return node, self.ctx.convert.build_tuple(node, slice_content)
        else:
          # Constructing the tuple directly is faster than calling call_pytd.
          instance = Instance(self.ctx.convert.tuple_type, self.ctx)
          node, contained_type = self.ctx.vm.init_class(
              node, self.formal_type_parameters[abstract_utils.T])
          instance.merge_instance_type_parameter(
              node, abstract_utils.T, contained_type)
          return node, instance.to_variable(node)
      if -self.tuple_length <= index < self.tuple_length:
        # Index out of bounds is not a pytype error because of the high
        # likelihood of false positives, e.g.,
        #   tup = []
        #   idx = 0
        #   if idx < len(tup):
        #     tup[idx]
        return node, self._instantiate_index(node, index)
    return self.call_pytd(
        node, "__getitem__", self.instantiate(node), index_var)

  def get_special_attribute(self, node, name, valself):
    if (valself and not abstract_utils.equivalent_to(valself, self) and
        name in self._slots):
      return mixin.HasSlots.get_special_attribute(self, node, name, valself)
    return super().get_special_attribute(node, name, valself)


class CallableClass(ParameterizedClass, mixin.HasSlots):
  """A Callable with a list of argument types.

  The formal_type_parameters attribute stores the types of the individual
  arguments under their indices, the overall argument type under "ARGS", and the
  return type under "RET". So for
    CallableClass[[int, bool], str]
  formal_type_parameters is
    {0: int, 1: bool, ARGS: int or bool, RET: str}
  When there are no args (CallableClass[[], ...]), ARGS contains abstract.Empty.
  """

  def __init__(self, base_cls, formal_type_parameters, ctx, template=None):
    super().__init__(base_cls, formal_type_parameters, ctx, template)
    mixin.HasSlots.init_mixin(self)
    self.set_slot("__call__", self.call_slot)
    # We subtract two to account for "ARGS" and "RET".
    self.num_args = len(self.formal_type_parameters) - 2

  def __repr__(self):
    return "CallableClass(%s)" % self.formal_type_parameters

  def get_formal_type_parameters(self):
    return {
        abstract_utils.full_type_name(self, abstract_utils.ARGS): (
            self.formal_type_parameters[abstract_utils.ARGS]),
        abstract_utils.full_type_name(self, abstract_utils.RET): (
            self.formal_type_parameters[abstract_utils.RET])}

  def call_slot(self, node, *args, **kwargs):
    """Implementation of CallableClass.__call__."""
    if kwargs:
      raise function.WrongKeywordArgs(
          function.Signature.from_callable(self),
          function.Args(posargs=args, namedargs=kwargs), self.ctx,
          kwargs.keys())
    if len(args) != self.num_args:
      raise function.WrongArgCount(
          function.Signature.from_callable(self), function.Args(posargs=args),
          self.ctx)
    formal_args = [(function.argname(i), self.formal_type_parameters[i])
                   for i in range(self.num_args)]
    substs = [datatypes.AliasingDict()]
    bad_param = None
    for view in abstract_utils.get_views(args, node):
      arg_dict = {function.argname(i): view[args[i]]
                  for i in range(self.num_args)}
      subst, bad_param = self.ctx.matcher(node).compute_subst(
          formal_args, arg_dict, view, None)
      if subst is not None:
        substs = [subst]
        break
    else:
      if bad_param:
        raise function.WrongArgTypes(
            function.Signature.from_callable(self),
            function.Args(posargs=args),
            self.ctx,
            bad_param=bad_param)
    ret = self.ctx.annotation_utils.sub_one_annotation(
        node, self.formal_type_parameters[abstract_utils.RET], substs)
    node, retvar = self.ctx.vm.init_class(node, ret)
    return node, retvar

  def get_special_attribute(self, node, name, valself):
    if (valself and not abstract_utils.equivalent_to(valself, self) and
        name in self._slots):
      return mixin.HasSlots.get_special_attribute(self, node, name, valself)
    return super().get_special_attribute(node, name, valself)


class LiteralClass(ParameterizedClass):
  """The class of a typing.Literal."""

  def __init__(self, instance, ctx, template=None):
    base_cls = ctx.convert.name_to_value("typing.Literal")
    formal_type_parameters = {abstract_utils.T: instance.cls}
    super().__init__(base_cls, formal_type_parameters, ctx, template)
    self._instance = instance

  def __repr__(self):
    return "LiteralClass(%s)" % self._instance

  def __eq__(self, other):
    if isinstance(other, LiteralClass):
      if self.value and other.value:
        return self.value.pyval == other.value.pyval
    return super().__eq__(other)

  def __hash__(self):
    return hash((super().__hash__(), self._instance))

  @property
  def value(self):
    if isinstance(self._instance, ConcreteValue):
      return self._instance
    # TODO(b/173742489): Remove this workaround once we support literal enums.
    return None

  def instantiate(self, node, container=None):
    return self._instance.to_variable(node)


class PyTDClass(SimpleValue, class_mixin.Class, mixin.LazyMembers):
  """An abstract wrapper for PyTD class objects.

  These are the abstract values for class objects that are described in PyTD.

  Attributes:
    cls: A pytd.Class
    mro: Method resolution order. An iterable of BaseValue.
  """

  def __init__(self, name, pytd_cls, ctx):
    # Apply decorators first, in case they set any properties that later
    # initialization code needs to read.
    self.has_explicit_init = any(x.name == "__init__" for x in pytd_cls.methods)
    pytd_cls, decorated = decorate.process_class(pytd_cls)
    self.pytd_cls = pytd_cls
    super().__init__(name, ctx)
    mm = {}
    for val in pytd_cls.constants:
      if isinstance(val.type, pytd.Annotated):
        mm[val.name] = val.Replace(type=val.type.base_type)
      else:
        mm[val.name] = val
    for val in pytd_cls.methods:
      mm[val.name] = val
    for val in pytd_cls.classes:
      mm[val.name.rsplit(".", 1)[-1]] = val
    if pytd_cls.metaclass is None:
      metaclass = None
    else:
      metaclass = self.ctx.convert.constant_to_value(
          pytd_cls.metaclass,
          subst=datatypes.AliasingDict(),
          node=self.ctx.root_node)
    self.official_name = self.name
    self.slots = pytd_cls.slots
    mixin.LazyMembers.init_mixin(self, mm)
    self.is_dynamic = self.compute_is_dynamic()
    class_mixin.Class.init_mixin(self, metaclass)
    if decorated:
      self._populate_decorator_metadata()

  def _populate_decorator_metadata(self):
    """Fill in class attribute metadata for decorators like @dataclass."""
    key = None
    keyed_decorator = None
    for decorator in self.pytd_cls.decorators:
      decorator_name = decorator.type.name
      decorator_key = class_mixin.get_metadata_key(decorator_name)
      if decorator_key:
        if key:
          error = f"Cannot apply both @{keyed_decorator} and @{decorator}."
          self.ctx.errorlog.invalid_annotation(self.ctx.vm.frames, self, error)
        else:
          key, keyed_decorator = decorator_key, decorator
          self._init_attr_metadata_from_pytd(decorator_name)
          self._recompute_init_from_metadata(key)

  def _init_attr_metadata_from_pytd(self, decorator):
    """Initialise metadata[key] with a list of Attributes."""
    # Use the __init__ function as the source of truth for dataclass fields; if
    # this is a generated module we will have already processed ClassVar and
    # InitVar attributes to generate __init__, so the fields we want to add to
    # the subclass __init__ are the init params rather than the full list of
    # class attributes.
    # We also need to use the list of class constants to restore names of the
    # form `_foo`, which get replaced by `foo` in __init__.
    init = next(x for x in self.pytd_cls.methods if x.name == "__init__")
    protected = {x.name[1:]: x.name for x in self.pytd_cls.constants
                 if x.name.startswith("_")}
    params = []
    for p in init.signatures[0].params[1:]:
      if p.name in protected:
        params.append(attr.evolve(p, name=protected[p.name]))
      else:
        params.append(p)
    with self.ctx.allow_recursive_convert():
      own_attrs = [
          class_mixin.Attribute.from_param(p, self.ctx) for p in params
      ]
    self.compute_attr_metadata(own_attrs, decorator)

  def _recompute_init_from_metadata(self, key):
    # Some decorated classes (dataclasses e.g.) have their __init__ function
    # set via traversing the MRO to collect initializers from decorated parent
    # classes as well. Since we don't have access to the MRO when initially
    # decorating the class, we recalculate the __init__ signature from the
    # combined attribute list in the metadata.
    if self.has_explicit_init:
      # Do not override an __init__ from the pyi file
      return
    attrs = self.metadata[key]
    fields = [x.to_pytd_constant() for x in attrs]
    self.pytd_cls = decorate.add_init_from_fields(self.pytd_cls, fields)
    init = self.pytd_cls.Lookup("__init__")
    self._member_map["__init__"] = init

  def get_own_attributes(self):
    return {name for name, member in self._member_map.items()}

  def get_own_abstract_methods(self):
    return {name for name, member in self._member_map.items()
            if isinstance(member, pytd.Function) and member.is_abstract}

  def bases(self):
    convert = self.ctx.convert
    return [
        convert.constant_to_var(
            base, subst=datatypes.AliasingDict(), node=self.ctx.root_node)
        for base in self.pytd_cls.bases
    ]

  def load_lazy_attribute(self, name, subst=None):
    try:
      super().load_lazy_attribute(name, subst)
    except self.ctx.convert.TypeParameterError as e:
      self.ctx.errorlog.unbound_type_param(self.ctx.vm.frames, self, name,
                                           e.type_param_name)
      self.members[name] = self.ctx.new_unsolvable(self.ctx.root_node)

  def _convert_member(self, member, subst=None):
    """Convert a member as a variable. For lazy lookup."""
    subst = subst or datatypes.AliasingDict()
    node = self.ctx.root_node
    if isinstance(member, pytd.Constant):
      return self.ctx.convert.constant_to_var(
          abstract_utils.AsInstance(member.type), subst, node)
    elif isinstance(member, pytd.Function):
      c = self.ctx.convert.constant_to_value(member, subst=subst, node=node)
      c.parent = self
      return c.to_variable(node)
    elif isinstance(member, pytd.Class):
      return self.ctx.convert.constant_to_var(member, subst=subst, node=node)
    else:
      raise AssertionError("Invalid class member %s" % pytd_utils.Print(member))

  def _new_instance(self, container, node, args):
    if self.full_name == "builtins.tuple" and args.is_empty():
      value = Tuple((), self.ctx)
    else:
      value = Instance(
          self.ctx.convert.constant_to_value(self.pytd_cls), self.ctx)
    for type_param in self.template:
      name = type_param.full_name
      if name not in value.instance_type_parameters:
        value.instance_type_parameters[name] = self.ctx.program.NewVariable()
    return value

  def instantiate(self, node, container=None):
    return self.ctx.convert.constant_to_var(
        abstract_utils.AsInstance(self.pytd_cls), {}, node)

  def __repr__(self):
    return "PyTDClass(%s)" % self.name

  def __contains__(self, name):
    return name in self._member_map

  def convert_as_instance_attribute(self, name, instance):
    """Convert `name` as an instance attribute.

    This method is used by attribute.py to lazily load attributes on instances
    of this PyTDClass. Calling this method directly should be avoided. Doing so
    will create multiple copies of the same attribute, leading to subtle bugs.

    Args:
      name: The attribute name.
      instance: An instance of this PyTDClass.

    Returns:
      The converted attribute.
    """
    try:
      c = self.pytd_cls.Lookup(name)
    except KeyError:
      return None
    if isinstance(c, pytd.Constant):
      try:
        self._convert_member(c)
      except self.ctx.convert.TypeParameterError:
        # Constant c cannot be converted without type parameter substitutions,
        # so it must be an instance attribute.
        subst = datatypes.AliasingDict()
        for itm in self.pytd_cls.template:
          subst[itm.full_name] = self.ctx.convert.constant_to_value(
              itm.type_param, {}).instantiate(
                  self.ctx.root_node, container=instance)
        return self._convert_member(c, subst)

  def generate_ast(self):
    """Generate this class's AST, including updated members."""
    return pytd.Class(
        name=self.name,
        metaclass=self.pytd_cls.metaclass,
        bases=self.pytd_cls.bases,
        methods=tuple(self._member_map[m.name] for m in self.pytd_cls.methods),
        constants=self.pytd_cls.constants,
        classes=self.pytd_cls.classes,
        decorators=self.pytd_cls.decorators,
        slots=self.pytd_cls.slots,
        template=self.pytd_cls.template)


class FunctionPyTDClass(PyTDClass):
  """PyTDClass(Callable) subclass to support annotating higher-order functions.

  In InterpreterFunction calls, type parameter annotations are handled by
  getting the types of the parameters from the arguments and instantiating them
  in the return value. To handle a signature like (func: T) -> T, we need to
  save the value of `func`, not just its type of Callable.
  """

  def __init__(self, func, ctx):
    super().__init__("typing.Callable", ctx.convert.function_type.pytd_cls, ctx)
    self.func = func

  def instantiate(self, node, container=None):
    del container  # unused
    return self.func.to_variable(node)


class InterpreterClass(SimpleValue, class_mixin.Class):
  """An abstract wrapper for user-defined class objects.

  These are the abstract value for class objects that are implemented in the
  program.
  """

  def __init__(self, name, bases, members, cls, ctx):
    assert isinstance(name, str)
    assert isinstance(bases, list)
    assert isinstance(members, dict)
    self._bases = bases
    super().__init__(name, ctx)
    self.members = datatypes.MonitorDict(members)
    class_mixin.Class.init_mixin(self, cls)
    self.instances = set()  # filled through register_instance
    # instances created by analyze.py for the purpose of analyzing this class,
    # a subset of 'instances'. Filled through register_canonical_instance.
    self.canonical_instances = set()
    self.slots = self._convert_slots(members.get("__slots__"))
    self.is_dynamic = self.compute_is_dynamic()
    log.info("Created class: %r", self)
    self.type_param_check()
    self.decorators = []

  def _get_class(self):
    return ParameterizedClass(self.ctx.convert.type_type,
                              {abstract_utils.T: self}, self.ctx)

  def update_signature_scope(self, method):
    method.signature.excluded_types.update(
        [t.name for t in self.template])
    method.signature.add_scope(self.full_name)

  def update_method_type_params(self):
    if self.template:
      # For function type parameters check
      for mbr in self.members.values():
        m = abstract_utils.get_atomic_value(
            mbr, default=self.ctx.convert.unsolvable)
        if isinstance(m, SignedFunction):
          self.update_signature_scope(m)
        elif mbr.data and all(
            x.__class__.__name__ == "PropertyInstance" for x in mbr.data):
          # We generate a new variable every time we add a property slot, so we
          # take the last one (which contains bindings for all defined slots).
          prop = mbr.data[-1]
          for slot in (prop.fget, prop.fset, prop.fdel):
            if slot:
              for d in slot.data:
                if isinstance(d, SignedFunction):
                  self.update_signature_scope(d)

  def type_param_check(self):
    """Throw exception for invalid type parameters."""
    self.update_method_type_params()
    if self.template:
      # nested class can not use the same type parameter
      # in current generic class
      inner_cls_types = self.collect_inner_cls_types()
      for cls, item in inner_cls_types:
        nitem = item.with_module(self.full_name)
        if nitem in self.template:
          raise abstract_utils.GenericTypeError(
              self, ("Generic class [%s] and its nested generic class [%s] "
                     "cannot use the same type variable %s.")
              % (self.full_name, cls.full_name, item.name))

    self._load_all_formal_type_parameters()  # Throw exception if there is error
    for t in self.template:
      if t.full_name in self.all_formal_type_parameters:
        raise abstract_utils.GenericTypeError(
            self, "Conflicting value for TypeVar %s" % t.full_name)

  def collect_inner_cls_types(self, max_depth=5):
    """Collect all the type parameters from nested classes."""
    templates = set()
    if max_depth > 0:
      for mbr in self.members.values():
        mbr = abstract_utils.get_atomic_value(
            mbr, default=self.ctx.convert.unsolvable)
        if isinstance(mbr, InterpreterClass) and mbr.template:
          templates.update([(mbr, item.with_module(None))
                            for item in mbr.template])
          templates.update(mbr.collect_inner_cls_types(max_depth - 1))
    return templates

  def get_inner_classes(self):
    """Return the list of top-level nested classes."""
    values = [
        abstract_utils.get_atomic_value(
            mbr, default=self.ctx.convert.unsolvable)
        for mbr in self.members.values()
    ]
    return [x for x in values if isinstance(x, InterpreterClass) and x != self]

  def get_own_attributes(self):
    attributes = set(self.members)
    annotations_dict = abstract_utils.get_annotations_dict(self.members)
    if annotations_dict:
      attributes.update(annotations_dict.annotated_locals)
    return attributes - abstract_utils.CLASS_LEVEL_IGNORE

  def get_own_abstract_methods(self):
    def _can_be_abstract(var):
      return any(isinstance(v, Function) and v.is_abstract for v in var.data)
    return {name for name, var in self.members.items() if _can_be_abstract(var)}

  def _mangle(self, name):
    """Do name-mangling on an attribute name.

    See https://goo.gl/X85fHt.  Python automatically converts a name like
    "__foo" to "_ClassName__foo" in the bytecode. (But "forgets" to do so in
    other places, e.g. in the strings of __slots__.)

    Arguments:
      name: The name of an attribute of the current class. E.g. "__foo".

    Returns:
      The mangled name. E.g. "_MyClass__foo".
    """
    if name.startswith("__") and not name.endswith("__"):
      return "_" + self.name + name
    else:
      return name

  def _convert_slots(self, slots_var):
    """Convert __slots__ from a Variable to a tuple."""
    if slots_var is None:
      return None
    if len(slots_var.bindings) != 1:
      # Ambiguous slots
      return None  # Treat "unknown __slots__" and "no __slots__" the same.
    val = slots_var.data[0]
    if isinstance(val, mixin.PythonConstant):
      if isinstance(val.pyval, (list, tuple)):
        entries = val.pyval
      else:
        return None  # Happens e.g. __slots__ = {"foo", "bar"}. Not an error.
    else:
      return None  # Happens e.g. for __slots__ = dir(Foo)
    try:
      names = [abstract_utils.get_atomic_python_constant(v) for v in entries]
    except abstract_utils.ConversionError:
      return None  # Happens e.g. for __slots__ = ["x" if b else "y"]
    # Slot names should be strings.
    for s in names:
      if not isinstance(s, str):
        self.ctx.errorlog.bad_slots(self.ctx.vm.frames,
                                    "Invalid __slot__ entry: %r" % str(s))
        return None
    return tuple(self._mangle(s) for s in names)

  def register_instance(self, instance):
    self.instances.add(instance)

  def register_canonical_instance(self, instance):
    self.canonical_instances.add(instance)

  def bases(self):
    return self._bases

  def metaclass(self, node):
    if (self.cls.full_name != "builtins.type" and
        self.cls is not self._get_inherited_metaclass()):
      return self.ctx.convert.merge_classes([self])
    else:
      return None

  def instantiate(self, node, container=None):
    if self.ctx.vm.frame and self.ctx.vm.frame.current_opcode:
      return self._new_instance(container, node, None).to_variable(node)
    else:
      # When the analyze_x methods in CallTracer instantiate classes in
      # preparation for analysis, often there is no frame on the stack yet, or
      # the frame is a SimpleFrame with no opcode.
      return super().instantiate(node, container)

  def __repr__(self):
    return "InterpreterClass(%s)" % self.name

  def __contains__(self, name):
    if name in self.members:
      return True
    annotations_dict = abstract_utils.get_annotations_dict(self.members)
    return annotations_dict and name in annotations_dict.annotated_locals

  def update_official_name(self, name):
    assert isinstance(name, str)
    if (self.official_name is None or
        name == self.name or
        (self.official_name != self.name and name < self.official_name)):
      # The lexical comparison is to ensure that, in the case of multiple calls
      # to this method, the official name does not depend on the call order.
      self.official_name = name


class NativeFunction(Function):
  """An abstract value representing a native function.

  Attributes:
    name: Function name. Might just be something like "<lambda>".
    func: An object with a __call__ method.
    ctx: context.Context instance.
  """

  def __init__(self, name, func, ctx):
    super().__init__(name, ctx)
    self.func = func
    self.bound_class = lambda callself, underlying: self

  def argcount(self, _):
    return self.func.func_code.co_argcount

  def call(self, node, _, args, alias_map=None):
    sig = None
    if isinstance(self.func.__self__, CallableClass):
      sig = function.Signature.from_callable(self.func.__self__)
    args = args.simplify(node, self.ctx, match_signature=sig)
    posargs = [u.AssignToNewVariable(node) for u in args.posargs]
    namedargs = {k: u.AssignToNewVariable(node)
                 for k, u in args.namedargs.items()}
    try:
      inspect.signature(self.func).bind(node, *posargs, **namedargs)
    except ValueError as e:
      # Happens for, e.g.,
      #   def f((x, y)): pass
      #   f((42,))
      raise NotImplementedError("Wrong number of values to unpack") from e
    except TypeError as e:
      # The possible errors here are:
      #   (1) wrong arg count
      #   (2) duplicate keyword
      #   (3) unexpected keyword
      # The way we constructed namedargs rules out (2).
      if "keyword" in utils.message(e):
        # Happens for, e.g.,
        #   def f(*args): pass
        #   f(x=42)
        raise NotImplementedError("Unexpected keyword") from e
      # The function was passed the wrong number of arguments. The signature is
      # ([self, ]node, ...). The length of "..." tells us how many variables
      # are expected.
      expected_argcount = len(inspect.getfullargspec(self.func).args) - 1
      if inspect.ismethod(self.func) and self.func.__self__ is not None:
        expected_argcount -= 1
      actual_argcount = len(posargs) + len(namedargs)
      if (actual_argcount > expected_argcount or
          (not args.starargs and not args.starstarargs)):
        # If we have too many arguments, or starargs and starstarargs are both
        # empty, then we can be certain of a WrongArgCount error.
        argnames = tuple("_" + str(i) for i in range(expected_argcount))
        sig = function.Signature(
            self.name, argnames, None, set(), None, {}, {}, {})
        raise function.WrongArgCount(sig, args, self.ctx)
      assert actual_argcount < expected_argcount
      # Assume that starargs or starstarargs fills in the missing arguments.
      # Instead of guessing where these arguments should go, overwrite all of
      # the arguments with a list of unsolvables of the correct length, which
      # is guaranteed to give us a correct (but imprecise) analysis.
      posargs = [
          self.ctx.new_unsolvable(node) for _ in range(expected_argcount)
      ]
      namedargs = {}
    return self.func(node, *posargs, **namedargs)

  def get_positional_names(self):
    code = self.func.func_code
    return list(code.co_varnames[:code.co_argcount])


class SignedFunction(Function):
  """An abstract base class for functions represented by function.Signature.

  Subclasses should define call(self, node, f, args) and set self.bound_class.
  """

  def __init__(self, signature, ctx):
    super().__init__(signature.name, ctx)
    self.signature = signature
    # Track whether we've annotated `self` with `set_self_annot`, since
    # annotating `self` in `__init__` is otherwise illegal.
    self._has_self_annot = False

  @contextlib.contextmanager
  def set_self_annot(self, annot_class):
    """Set the annotation for `self` in a class."""
    self_name = self.signature.param_names[0]
    old_self = self.signature.annotations.get(self_name)
    old_has_self_annot = self._has_self_annot
    self.signature.annotations[self_name] = annot_class
    self._has_self_annot = True
    try:
      yield
    finally:
      if old_self:
        self.signature.annotations[self_name] = old_self
      else:
        del self.signature.annotations[self_name]
      self._has_self_annot = old_has_self_annot

  def argcount(self, _):
    return len(self.signature.param_names)

  def get_nondefault_params(self):
    return ((n, n in self.signature.kwonly_params)
            for n in self.signature.param_names
            if n not in self.signature.defaults)

  def match_and_map_args(self, node, args, alias_map):
    """Calls match_args() and _map_args()."""
    return self.match_args(node, args, alias_map), self._map_args(node, args)

  def _map_args(self, node, args):
    """Map call args to function args.

    This emulates how Python would map arguments of function calls. It takes
    care of keyword parameters, default parameters, and *args and **kwargs.

    Args:
      node: The current CFG node.
      args: The arguments.

    Returns:
      A dictionary, mapping strings (parameter names) to cfg.Variable.

    Raises:
      function.FailedFunctionCall: If the caller supplied incorrect arguments.
    """
    # Originate a new variable for each argument and call.
    posargs = [u.AssignToNewVariable(node)
               for u in args.posargs]
    kws = {k: u.AssignToNewVariable(node)
           for k, u in args.namedargs.items()}
    sig = self.signature
    callargs = {
        name: self.ctx.program.NewVariable(default.data, [], node)
        for name, default in sig.defaults.items()
    }
    positional = dict(zip(sig.param_names, posargs))
    for key in positional:
      if key in kws:
        raise function.DuplicateKeyword(sig, args, self.ctx, key)
    extra_kws = set(kws).difference(sig.param_names + sig.kwonly_params)
    if extra_kws and not sig.kwargs_name:
      raise function.WrongKeywordArgs(sig, args, self.ctx, extra_kws)
    callargs.update(positional)
    callargs.update(kws)
    for key, kwonly in self.get_nondefault_params():
      if key not in callargs:
        if args.starstarargs or (args.starargs and not kwonly):
          # We assume that because we have *args or **kwargs, we can use these
          # to fill in any parameters we might be missing.
          callargs[key] = self.ctx.new_unsolvable(node)
        else:
          raise function.MissingParameter(sig, args, self.ctx, key)
    for key in sig.kwonly_params:
      if key not in callargs:
        raise function.MissingParameter(sig, args, self.ctx, key)
    if sig.varargs_name:
      varargs_name = sig.varargs_name
      extraneous = posargs[self.argcount(node):]
      if args.starargs:
        if extraneous:
          log.warning("Not adding extra params to *%s", varargs_name)
        callargs[varargs_name] = args.starargs.AssignToNewVariable(node)
      else:
        callargs[varargs_name] = self.ctx.convert.build_tuple(node, extraneous)
    elif len(posargs) > self.argcount(node):
      raise function.WrongArgCount(sig, args, self.ctx)
    if sig.kwargs_name:
      kwargs_name = sig.kwargs_name
      # Build a **kwargs dictionary out of the extraneous parameters
      if args.starstarargs:
        callargs[kwargs_name] = args.starstarargs.AssignToNewVariable(node)
      else:
        omit = sig.param_names + sig.kwonly_params
        k = Dict(self.ctx)
        k.update(node, args.namedargs, omit=omit)
        callargs[kwargs_name] = k.to_variable(node)
    return callargs

  def _match_view(self, node, args, view, alias_map=None):
    arg_dict = {}
    formal_args = []
    for name, arg, formal in self.signature.iter_args(args):
      arg_dict[name] = view[arg]
      if formal is not None:
        if name in (self.signature.varargs_name, self.signature.kwargs_name):
          # The annotation is Tuple or Dict, but the passed arg only has to be
          # Iterable or Mapping.
          formal = self.ctx.convert.widen_type(formal)
        formal_args.append((name, formal))
    subst, bad_arg = self.ctx.matcher(node).compute_subst(
        formal_args, arg_dict, view, alias_map)
    if subst is None:
      raise function.WrongArgTypes(
          self.signature, args, self.ctx, bad_param=bad_arg)
    return subst

  def get_first_opcode(self):
    return None

  def set_function_defaults(self, node, defaults_var):
    """Attempts to set default arguments of a function.

    If defaults_var is not an unambiguous tuple (i.e. one that can be processed
    by abstract_utils.get_atomic_python_constant), every argument is made
    optional and a warning is issued. This function emulates __defaults__.

    Args:
      node: The node where default arguments are being set. Needed if we cannot
            get a useful value from defaults_var.
      defaults_var: a Variable with a single binding to a tuple of default
                    values.
    """
    defaults = self._extract_defaults(defaults_var)
    if defaults is None:
      defaults = [
          self.ctx.new_unsolvable(node) for _ in self.signature.param_names
      ]
    defaults = dict(zip(self.signature.param_names[-len(defaults):], defaults))
    self.signature.defaults = defaults

  def _mutations_generator(self, node, first_arg, substs):
    def generator():
      """Yields mutations."""
      if (not (self.is_attribute_of_class or self.name == "__new__") or
          not first_arg or not substs):
        return
      try:
        inst = abstract_utils.get_atomic_value(first_arg, Instance)
      except abstract_utils.ConversionError:
        return
      if inst.cls.template:
        for subst in substs:
          for k, v in subst.items():
            if k in inst.instance_type_parameters:
              value = inst.instance_type_parameters[k].AssignToNewVariable(node)
              if all(isinstance(val, Unknown) for val in v.data):
                for param in inst.cls.template:
                  if subst.same_name(k, param.full_name):
                    value.PasteVariable(param.instantiate(node), node)
                    break
                else:
                  # See GenericFeatureTest.test_reinherit_generic in
                  # tests/test_generic2. This can happen if one generic class
                  # inherits from another and separately reuses a TypeVar.
                  value.PasteVariable(v, node)
              else:
                value.PasteVariable(v, node)
              yield function.Mutation(inst, k, value)
    # Optimization: return a generator to avoid iterating over the mutations an
    # extra time.
    return generator


class InterpreterFunction(SignedFunction):
  """An abstract value representing a user-defined function.

  Attributes:
    name: Function name. Might just be something like "<lambda>".
    code: A code object.
    closure: Tuple of cells (cfg.Variable) containing the free variables
      this closure binds to.
    ctx: context.Context instance.
  """

  _function_cache = {}

  @classmethod
  def make(cls, name, code, f_locals, f_globals, defaults, kw_defaults, closure,
           annotations, ctx):
    """Get an InterpreterFunction.

    Things like anonymous functions and generator expressions are created
    every time the corresponding code executes. Caching them makes it easier
    to detect when the environment hasn't changed and a function call can be
    optimized away.

    Arguments:
      name: Function name.
      code: A code object.
      f_locals: The locals used for name resolution.
      f_globals: The globals used for name resolution.
      defaults: Default arguments.
      kw_defaults: Default arguments for kwonly parameters.
      closure: The free variables this closure binds to.
      annotations: Function annotations. Dict of name -> BaseValue.
      ctx: context.Context instance.

    Returns:
      An InterpreterFunction.
    """
    annotations = annotations or {}
    if "return" in annotations:
      # Check Generator/AsyncGenerator return type
      ret_type = annotations["return"]
      if code.has_generator():
        if not abstract_utils.matches_generator(ret_type):
          ctx.errorlog.bad_yield_annotation(
              ctx.vm.frames, name, ret_type, is_async=False)
      elif code.has_async_generator():
        if not abstract_utils.matches_async_generator(ret_type):
          ctx.errorlog.bad_yield_annotation(
              ctx.vm.frames, name, ret_type, is_async=True)
    overloads = ctx.vm.frame.overloads[name]
    key = (name, code,
           abstract_utils.hash_all_dicts(
               (f_globals.members, set(code.co_names)),
               (f_locals.members,
                set(f_locals.members) - set(code.co_varnames)), ({
                    key: ctx.program.NewVariable([value], [], ctx.root_node)
                    for key, value in annotations.items()
                }, None), (dict(
                    enumerate(
                        ctx.program.NewVariable([f], [], ctx.root_node)
                        for f in overloads)), None),
               (dict(enumerate(defaults)), None),
               (dict(enumerate(closure or ())), None)))
    if key not in cls._function_cache:
      cls._function_cache[key] = cls(name, code, f_locals, f_globals, defaults,
                                     kw_defaults, closure, annotations,
                                     overloads, ctx)
    return cls._function_cache[key]

  def __init__(self, name, code, f_locals, f_globals, defaults, kw_defaults,
               closure, annotations, overloads, ctx):
    log.debug("Creating InterpreterFunction %r for %r", name, code.co_name)
    self.bound_class = BoundInterpreterFunction
    self.doc = code.co_consts[0] if code.co_consts else None
    self.code = code
    self.f_globals = f_globals
    self.f_locals = f_locals
    self.defaults = tuple(defaults)
    self.kw_defaults = kw_defaults
    self.closure = closure
    self._call_cache = {}
    self._call_records = []
    # TODO(b/78034005): Combine this and PyTDFunction.signatures into a single
    # way to handle multiple signatures that SignedFunction can also use.
    self._overloads = overloads
    self.has_overloads = bool(overloads)
    self.is_overload = False  # will be set by typing_overlay.Overload.call
    self.nonstararg_count = self.code.co_argcount
    if self.code.co_kwonlyargcount >= 0:  # This is usually -1 or 0 (fast call)
      self.nonstararg_count += self.code.co_kwonlyargcount
    signature = self._build_signature(name, annotations)
    super().__init__(signature, ctx)
    self._update_signature_scope()
    self.last_frame = None  # for BuildClass
    self._store_call_records = False
    self.is_class_builder = False  # Will be set by BuildClass.
    if name.endswith(".__init_subclass__"):
      # __init_subclass__ is automatically promoted to a classmethod
      self.is_classmethod = True

  @contextlib.contextmanager
  def record_calls(self):
    """Turn on recording of function calls. Used by analyze.py."""
    old = self._store_call_records
    self._store_call_records = True
    yield
    self._store_call_records = old

  def _build_signature(self, name, annotations):
    """Build a function.Signature object representing this function."""
    vararg_name = None
    kwarg_name = None
    kwonly = set(self.code.co_varnames[
        self.code.co_argcount:self.nonstararg_count])
    arg_pos = self.nonstararg_count
    if self.has_varargs():
      vararg_name = self.code.co_varnames[arg_pos]
      arg_pos += 1
    if self.has_kwargs():
      kwarg_name = self.code.co_varnames[arg_pos]
      arg_pos += 1
    defaults = dict(zip(
        self.get_positional_names()[-len(self.defaults):], self.defaults))
    defaults.update(self.kw_defaults)
    return function.Signature(
        name,
        tuple(self.code.co_varnames[:self.code.co_argcount]),
        vararg_name,
        tuple(kwonly),
        kwarg_name,
        defaults,
        annotations)

  def _update_signature_scope(self):
    # If this is a nested function in an instance method and the nested function
    # accesses 'self', then the first variable in the closure is 'self'. We use
    # 'self' to update the scopes of any type parameters in the nested method's
    # signature to the containing class.
    if not self.closure:
      return
    maybe_instance = self.closure[0]
    try:
      instance = abstract_utils.get_atomic_value(maybe_instance, Instance)
    except abstract_utils.ConversionError:
      return
    if isinstance(instance.cls, InterpreterClass):
      instance.cls.update_signature_scope(self)

  def get_first_opcode(self):
    return self.code.first_opcode

  def argcount(self, _):
    return self.code.co_argcount

  def match_args(self, node, args, alias_map=None, match_all_views=False):
    if not self.signature.has_param_annotations:
      return
    return super().match_args(node, args, alias_map, match_all_views)

  def _inner_cls_check(self, last_frame):
    """Check if the function and its nested class use same type parameter."""
    # get all type parameters from function annotations
    all_type_parameters = []
    for annot in self.signature.annotations.values():
      params = self.ctx.annotation_utils.get_type_parameters(annot)
      all_type_parameters.extend(itm.with_module(None) for itm in params)

    if all_type_parameters:
      for key, value in last_frame.f_locals.pyval.items():
        value = abstract_utils.get_atomic_value(
            value, default=self.ctx.convert.unsolvable)
        if (isinstance(value, InterpreterClass) and value.template and
            key == value.name):
          # `value` is a nested class definition.
          inner_cls_types = value.collect_inner_cls_types()
          inner_cls_types.update([(value, item.with_module(None))
                                  for item in value.template])
          # Report errors in a deterministic order.
          for cls, item in sorted(inner_cls_types, key=lambda typ: typ[1].name):
            if item in all_type_parameters:
              self.ctx.errorlog.invalid_annotation(
                  self.ctx.vm.simple_stack(self.get_first_opcode()), item,
                  ("Function [%s] and its nested generic class [%s] cannot use "
                   "the same type variable %s") %
                  (self.full_name, cls.full_name, item.name))

  def signature_functions(self):
    """Get the functions that describe this function's signature."""
    return self._overloads or [self]

  def iter_signature_functions(self):
    """Loop through signatures, setting each as the primary one in turn."""
    if not self._overloads:
      yield self
      return
    for f in self._overloads:
      old_overloads = self._overloads
      self._overloads = [f]
      try:
        yield f
      finally:
        self._overloads = old_overloads

  def _find_matching_sig(self, node, args, alias_map):
    error = None
    for f in self.signature_functions():
      try:
        # match_args and _map_args both do some matching, so together they fully
        # type-check the arguments.
        substs, callargs = f.match_and_map_args(node, args, alias_map)
      except function.FailedFunctionCall as e:
        if e > error:
          error = e
      else:
        # We use the first matching overload.
        return f.signature, substs, callargs
    raise error  # pylint: disable=raising-bad-type

  def _set_callself_maybe_missing_members(self):
    if self.ctx.callself_stack:
      for b in self.ctx.callself_stack[-1].bindings:
        b.data.maybe_missing_members = True

  def _fix_args_for_unannotated_contextmanager_exit(self, node, func, args):
    """Adjust argument types for a contextmanager's __exit__ method."""
    # When a contextmanager is used in a 'with' statement, its __exit__ method
    # is implicitly called with either (None, None, None) or
    # (exc_type, exc_value, traceback) depending on whether an exception is
    # encountered. These two cases generate different bytecode, and our VM
    # always assumes no exception. But for analyzing __exit__, we should allow
    # for both possibilities.
    if not (isinstance(func.data, BoundInterpreterFunction) and
            self.name.endswith(".__exit__") and len(args.posargs) == 4 and
            not args.has_namedargs() and not args.starargs and
            not args.starstarargs and not self.signature.has_param_annotations):
      return args
    exception_type = self.ctx.convert.name_to_value("builtins.BaseException")
    arg1 = self.ctx.program.NewVariable(
        [exception_type, self.ctx.convert.none], [], node)
    arg2 = exception_type.instantiate(node)
    arg2.AddBinding(self.ctx.convert.none, [], node)
    arg3 = self.ctx.program.NewVariable(
        [self.ctx.convert.unsolvable, self.ctx.convert.none], [], node)
    return function.Args(posargs=(args.posargs[0], arg1, arg2, arg3))

  def call(self, node, func, args, new_locals=False, alias_map=None,
           frame_substs=()):
    if self.is_overload:
      raise function.NotCallable(self)
    if (self.ctx.vm.is_at_maximum_depth() and
        not abstract_utils.func_name_is_class_init(self.name)):
      log.info("Maximum depth reached. Not analyzing %r", self.name)
      self._set_callself_maybe_missing_members()
      return node, self.ctx.new_unsolvable(node)
    args = self._fix_args_for_unannotated_contextmanager_exit(node, func, args)
    args = args.simplify(node, self.ctx, self.signature)
    sig, substs, callargs = self._find_matching_sig(node, args, alias_map)
    if sig is not self.signature:
      # We've matched an overload; remap the callargs using the implementation
      # so that optional parameters, etc, are correctly defined.
      callargs = self._map_args(node, args)
    first_arg = sig.get_first_arg(callargs)
    annotation_substs = substs
    # Adds type parameter substitutions from all containing classes. Note that
    # lower frames (ones closer to the end of self.ctx.vm.frames) take
    # precedence over higher ones.
    for frame in reversed(self.ctx.vm.frames):
      annotation_substs = abstract_utils.combine_substs(
          frame.substs, annotation_substs)
    # Keep type parameters without substitutions, as they may be needed for
    # type-checking down the road.
    annotations = self.ctx.annotation_utils.sub_annotations(
        node, sig.annotations, annotation_substs, instantiate_unbound=False)
    if sig.has_param_annotations:
      if first_arg and sig.param_names[0] == "self":
        try:
          maybe_container = abstract_utils.get_atomic_value(first_arg)
        except abstract_utils.ConversionError:
          container = None
        else:
          cls = maybe_container.cls
          if (isinstance(cls, InterpreterClass) or
              isinstance(cls, ParameterizedClass) and
              isinstance(cls.base_cls, InterpreterClass)):
            container = maybe_container
          else:
            container = None
      else:
        container = None
      for name in callargs:
        if (name in annotations and (not self.is_attribute_of_class or
                                     self.argcount(node) == 0 or
                                     name != sig.param_names[0])):
          extra_key = (self.get_first_opcode(), name)
          node, callargs[name] = self.ctx.annotation_utils.init_annotation(
              node,
              name,
              annotations[name],
              container=container,
              extra_key=extra_key)
    mutations = self._mutations_generator(node, first_arg, substs)
    node = abstract_utils.apply_mutations(node, mutations)
    if substs:
      frame_substs = tuple(itertools.chain(frame_substs, substs))
    try:
      frame = self.ctx.vm.make_frame(
          node,
          self.code,
          self.f_globals,
          self.f_locals,
          callargs,
          self.closure,
          new_locals=new_locals,
          func=func,
          first_arg=first_arg,
          substs=frame_substs)
    except self.ctx.vm.VirtualMachineRecursionError:
      # If we've encountered recursion in a constructor, then we have another
      # incompletely initialized instance of the same class (or a subclass) at
      # the same node. (See, e.g., testRecursiveConstructor and
      # testRecursiveConstructorSubclass in test_classes.ClassesTest.) If we
      # allow the VirtualMachineRecursionError to be raised, initialization of
      # that first instance will be aborted. Instead, mark this second instance
      # as incomplete.
      self._set_callself_maybe_missing_members()
      return node, self.ctx.new_unsolvable(node)
    caller_is_abstract = abstract_utils.check_classes(
        first_arg, lambda cls: cls.is_abstract)
    caller_is_protocol = abstract_utils.check_classes(
        first_arg, lambda cls: cls.is_protocol)
    # We should avoid checking the return value against any return annotation
    # when we are analyzing an attribute of a protocol or an abstract class's
    # abstract method.
    check_return = (not (self.is_attribute_of_class and caller_is_protocol) and
                    not (caller_is_abstract and self.is_abstract))
    if sig.has_return_annotation or not check_return:
      frame.allowed_returns = annotations.get("return",
                                              self.ctx.convert.unsolvable)
      frame.check_return = check_return
    if self.ctx.options.skip_repeat_calls:
      callkey = abstract_utils.hash_all_dicts(
          (callargs, None),
          (frame.f_globals.members, set(self.code.co_names)),
          (frame.f_locals.members,
           set(frame.f_locals.members) - set(self.code.co_varnames)))
    else:
      # Make the callkey the number of times this function has been called so
      # that no call has the same key as a previous one.
      callkey = len(self._call_cache)
    if callkey in self._call_cache:
      old_ret, old_remaining_depth = self._call_cache[callkey]
      # Optimization: This function has already been called, with the same
      # environment and arguments, so recycle the old return value.
      # We would want to skip this optimization and reanalyze the call if we can
      # traverse the function deeper.
      if self.ctx.vm.remaining_depth() > old_remaining_depth:
        # TODO(rechen): Reanalysis is necessary only if the VM was unable to
        # completely analyze the call with old_remaining_depth. For now, we can
        # get away with not checking for completion because of how severely
        # --quick constrains the maximum depth.
        log.info(
            "Reanalyzing %r because we can traverse deeper; "
            "remaining_depth = %d, old_remaining_depth = %d", self.name,
            self.ctx.vm.remaining_depth(), old_remaining_depth)
      else:
        ret = old_ret.AssignToNewVariable(node)
        if self._store_call_records:
          # Even if the call is cached, we might not have been recording it.
          self._call_records.append((callargs, ret, node))
        return node, ret
    if self.code.has_generator():
      generator = Generator(frame, self.ctx)
      # Run the generator right now, even though the program didn't call it,
      # because we need to know the contained type for further matching.
      node2, _ = generator.run_generator(node)
      if self.is_coroutine():
        # This function is a generator-based coroutine. We convert the return
        # value here even though byte_GET_AWAITABLE repeats the conversion so
        # that matching against a typing.Awaitable annotation succeeds.
        var = generator.get_instance_type_parameter(abstract_utils.V)
        ret = Coroutine(self.ctx, var, node2).to_variable(node2)
      else:
        ret = generator.to_variable(node2)
      node_after_call = node2
    elif self.code.has_async_generator():
      async_generator = AsyncGenerator(frame, self.ctx)
      node2, _ = async_generator.run_generator(node)
      node_after_call, ret = node2, async_generator.to_variable(node2)
    else:
      # If any parameters are annotated as Any, we add the annotations to the
      # new frame's dictionary of local variable annotations, so that
      # vm._apply_annotation will treat these as explicit Any annotations that
      # disable inference.
      annotated_locals = {}
      for name, annot in annotations.items():
        if name != "return" and annot == self.ctx.convert.unsolvable:
          annotated_locals[name] = abstract_utils.Local(node,
                                                        self.get_first_opcode(),
                                                        annot,
                                                        callargs.get(name),
                                                        self.ctx)
      node2, ret = self.ctx.vm.run_frame(frame, node, annotated_locals)
      if self.is_coroutine():
        ret = Coroutine(self.ctx, ret, node2).to_variable(node2)
      node_after_call = node2
    self._inner_cls_check(frame)
    self._call_cache[callkey] = ret, self.ctx.vm.remaining_depth()
    if self._store_call_records or self.ctx.store_all_calls:
      self._call_records.append((callargs, ret, node_after_call))
    self.last_frame = frame
    return node_after_call, ret

  def get_call_combinations(self, node):
    """Get this function's call records."""
    all_combinations = []
    signature_data = set()
    for callargs, ret, node_after_call in self._call_records:
      try:
        combinations = cfg_utils.variable_product_dict(callargs)
      except cfg_utils.TooComplexError:
        combination = {
            name: self.ctx.convert.unsolvable.to_binding(node_after_call)
            for name in callargs
        }
        combinations = [combination]
        ret = self.ctx.new_unsolvable(node_after_call)
      for combination in combinations:
        for return_value in ret.bindings:
          values = list(combination.values()) + [return_value]
          data = tuple(v.data for v in values)
          if data in signature_data:
            # This combination yields a signature we already know is possible
            continue
          # Optimization: when only one combination exists, assume it's visible.
          if (len(combinations) == 1 and len(ret.bindings) == 1 or
              node_after_call.HasCombination(values)):
            signature_data.add(data)
            all_combinations.append(
                (node_after_call, combination, return_value))
    if not all_combinations:
      # Fallback: Generate signatures only from the definition of the
      # method, not the way it's being used.
      param_binding = self.ctx.convert.unsolvable.to_binding(node)
      params = collections.defaultdict(lambda: param_binding)
      ret = self.ctx.convert.unsolvable.to_binding(node)
      all_combinations.append((node, params, ret))
    return all_combinations

  def get_positional_names(self):
    return list(self.code.co_varnames[:self.code.co_argcount])

  def get_nondefault_params(self):
    for i in range(self.nonstararg_count):
      yield self.code.co_varnames[i], i >= self.code.co_argcount

  def get_kwonly_names(self):
    return list(
        self.code.co_varnames[self.code.co_argcount:self.nonstararg_count])

  def get_parameters(self):
    default_pos = self.code.co_argcount - len(self.defaults)
    i = 0
    for name in self.get_positional_names():
      yield name, False, i >= default_pos
      i += 1
    for name in self.get_kwonly_names():
      yield name, True, name in self.kw_defaults
      i += 1

  def has_varargs(self):
    return self.code.has_varargs()

  def has_kwargs(self):
    return self.code.has_varkeywords()

  def property_get(self, callself, is_class=False):
    if (abstract_utils.func_name_is_class_init(self.name) and
        self.signature.param_names):
      self_name = self.signature.param_names[0]
      # If `_has_self_annot` is True, then we've intentionally temporarily
      # annotated `self`; otherwise, a `self` annotation is illegal.
      if not self._has_self_annot and self_name in self.signature.annotations:
        self.ctx.errorlog.invalid_annotation(
            self.ctx.vm.simple_stack(self.get_first_opcode()),
            self.signature.annotations[self_name],
            details="Cannot annotate self argument of __init__",
            name=self_name)
        self.signature.del_annotation(self_name)
    return super().property_get(callself, is_class)

  def is_coroutine(self):
    return self.code.has_coroutine() or self.code.has_iterable_coroutine()

  def has_empty_body(self):
    # TODO(mdemello): Optimise this.
    ops = list(self.code.code_iter)
    if len(ops) != 2:
      # This check isn't strictly necessary but prevents us from wastefully
      # building a list of opcode names for a long method.
      return False
    if [op.name for op in ops] != ["LOAD_CONST", "RETURN_VALUE"]:
      return False
    return self.code.co_consts[ops[0].arg] is None


class SimpleFunction(SignedFunction):
  """An abstract value representing a function with a particular signature.

  Unlike InterpreterFunction, a SimpleFunction has a set signature and does not
  record calls or try to infer types.
  """

  def __init__(self, name, param_names, varargs_name, kwonly_params,
               kwargs_name, defaults, annotations, ctx):
    """Create a SimpleFunction.

    Args:
      name: Name of the function as a string
      param_names: Tuple of parameter names as strings.
      varargs_name: The "args" in "*args". String or None.
      kwonly_params: Tuple of keyword-only parameters as strings. These do NOT
        appear in param_names.
      kwargs_name: The "kwargs" in "**kwargs". String or None.
      defaults: Dictionary of string names to values of default arguments.
      annotations: Dictionary of string names to annotations (strings or types).
      ctx: The abstract context for this function.
    """
    annotations = dict(annotations)
    # Every parameter must have an annotation. Defaults to unsolvable.
    for n in itertools.chain(param_names, [varargs_name, kwargs_name],
                             kwonly_params):
      if n and n not in annotations:
        annotations[n] = ctx.convert.unsolvable
    if not isinstance(defaults, dict):
      defaults = dict(zip(param_names[-len(defaults):], defaults))
    signature = function.Signature(name, param_names, varargs_name,
                                   kwonly_params, kwargs_name, defaults,
                                   annotations)
    super().__init__(signature, ctx)
    self.bound_class = BoundFunction

  @classmethod
  def from_signature(cls, signature, ctx):
    """Create a SimpleFunction from a function.Signature."""
    return cls(
        name=signature.name,
        param_names=signature.param_names,
        varargs_name=signature.varargs_name,
        kwonly_params=signature.kwonly_params,
        kwargs_name=signature.kwargs_name,
        defaults=signature.defaults,
        annotations=signature.annotations,
        ctx=ctx)

  def call(self, node, _, args, alias_map=None):
    # We only simplify args for _map_args, because that simplifies checking.
    # This allows match_args to typecheck varargs and kwargs.
    callargs = self._map_args(node, args.simplify(node, self.ctx))
    substs = self.match_args(node, args, alias_map)
    # Substitute type parameters in the signature's annotations.
    annotations = self.ctx.annotation_utils.sub_annotations(
        node, self.signature.annotations, substs, instantiate_unbound=False)
    if self.signature.has_return_annotation:
      ret_type = annotations["return"]
      ret = ret_type.instantiate(node)
    else:
      ret = self.ctx.convert.none.to_variable(node)
    if self.name == "__new__":
      self_arg = ret
    else:
      self_arg = self.signature.get_first_arg(callargs)
    mutations = self._mutations_generator(node, self_arg, substs)
    node = abstract_utils.apply_mutations(node, mutations)
    return node, ret


class BoundFunction(BaseValue):
  """An function type which has had an argument bound into it."""

  def __init__(self, callself, underlying):
    super().__init__(underlying.name, underlying.ctx)
    self.cls = underlying.cls
    self._callself = callself
    self.underlying = underlying
    self.is_attribute_of_class = False
    self.is_class_builder = False

    # If the function belongs to `ParameterizedClass`, we will annotate the
    # `self` when do argument matching
    self.replace_self_annot = None
    inst = abstract_utils.get_atomic_value(
        self._callself, default=self.ctx.convert.unsolvable)
    if self._should_replace_self_annot():
      if (isinstance(inst.cls, class_mixin.Class) and
          inst.cls.full_name != "builtins.type"):
        for cls in inst.cls.mro:
          if isinstance(cls, ParameterizedClass):
            base_cls = cls.base_cls
          else:
            base_cls = cls
          if isinstance(base_cls, class_mixin.Class) and base_cls.template:
            self.replace_self_annot = (
                ParameterizedClass.get_generic_instance_type(base_cls))
            break
    if isinstance(inst, SimpleValue):
      self.alias_map = inst.instance_type_parameters.uf
    elif isinstance(inst, TypeParameterInstance):
      self.alias_map = inst.instance.instance_type_parameters.uf
    else:
      self.alias_map = None

  def _should_replace_self_annot(self):
    # To do argument matching for custom generic classes, the 'self' annotation
    # needs to be replaced with a generic type.
    f = self.underlying
    if not isinstance(f, SignedFunction) or not f.signature.param_names:
      # no 'self' to replace
      return False
    if isinstance(f, InterpreterFunction):
      # always replace for user-defined methods
      return True
    # SimpleFunctions are methods we construct internally for generated classes
    # like namedtuples.
    if not isinstance(f, SimpleFunction):
      return False
    # We don't want to clobber our own generic annotations.
    return (f.signature.param_names[0] not in f.signature.annotations or
            not f.signature.annotations[f.signature.param_names[0]].formal)

  def argcount(self, node):
    return self.underlying.argcount(node) - 1  # account for self

  @property
  def signature(self):
    return self.underlying.signature.drop_first_parameter()

  @property
  def callself(self):
    return self._callself

  def call(self, node, func, args, alias_map=None):
    if abstract_utils.func_name_is_class_init(self.name):
      self.ctx.callself_stack.append(self._callself)
    # The "self" parameter is automatically added to the list of arguments, but
    # only if the function actually takes any arguments.
    if self.argcount(node) >= 0:
      args = args.replace(posargs=(self._callself,) + args.posargs)
    try:
      if self.replace_self_annot:
        with self.underlying.set_self_annot(self.replace_self_annot):
          node, ret = self.underlying.call(node, func, args,
                                           alias_map=self.alias_map)
      else:
        node, ret = self.underlying.call(node, func, args,
                                         alias_map=self.alias_map)
    except function.InvalidParameters as e:
      if self._callself and self._callself.bindings:
        if "." in e.name:
          # match_args will try to prepend the parent's name to the error name.
          # Overwrite it with _callself instead, which may be more exact.
          _, _, e.name = e.name.rpartition(".")
        e.name = "%s.%s" % (self._callself.data[0].name, e.name)
      raise
    finally:
      if abstract_utils.func_name_is_class_init(self.name):
        self.ctx.callself_stack.pop()
    return node, ret

  def get_positional_names(self):
    return self.underlying.get_positional_names()

  def has_varargs(self):
    return self.underlying.has_varargs()

  def has_kwargs(self):
    return self.underlying.has_kwargs()

  @property
  def is_abstract(self):
    return self.underlying.is_abstract

  @is_abstract.setter
  def is_abstract(self, value):
    self.underlying.is_abstract = value

  @property
  def is_classmethod(self):
    return self.underlying.is_classmethod

  def repr_names(self, callself_repr=None):
    """Names to use in the bound function's string representation.

    This function can return multiple names because there may be multiple
    bindings in callself.

    Args:
      callself_repr: Optionally, a repr function for callself.

    Returns:
      A non-empty iterable of string names.
    """
    callself_repr = callself_repr or (lambda v: v.name)
    if self._callself and self._callself.bindings:
      callself_names = [callself_repr(v) for v in self._callself.data]
    else:
      callself_names = ["<class>"]
    # We don't need to recursively call repr_names() because we replace the
    # parent name with the callself.
    underlying = self.underlying.name
    if underlying.count(".") > 0:
      underlying = underlying.split(".", 1)[-1]
    return [callself + "." + underlying for callself in callself_names]

  def __repr__(self):
    return self.repr_names()[0] + "(...)"


class BoundInterpreterFunction(BoundFunction):
  """The method flavor of InterpreterFunction."""

  @contextlib.contextmanager
  def record_calls(self):
    with self.underlying.record_calls():
      yield

  def get_first_opcode(self):
    return self.underlying.code.first_opcode

  @property
  def has_overloads(self):
    return self.underlying.has_overloads

  @property
  def is_overload(self):
    return self.underlying.is_overload

  @is_overload.setter
  def is_overload(self, value):
    self.underlying.is_overload = value

  @property
  def defaults(self):
    return self.underlying.defaults

  def iter_signature_functions(self):
    for f in self.underlying.iter_signature_functions():
      yield self.underlying.bound_class(self._callself, f)


class BoundPyTDFunction(BoundFunction):
  pass


class Splat(BaseValue):
  """Representation of unpacked iterables."""

  def __init__(self, ctx, iterable):
    super().__init__("splat", ctx)
    # When building a tuple for a function call, we preserve splats as elements
    # in a concrete tuple (e.g. f(x, *ys, z) gets called with the concrete tuple
    # (x, *ys, z) in starargs) and let the arg matcher in function.py unpack
    # them. Constructing the tuple accesses its class as a side effect; ideally
    # we would specialise abstract.Tuple for function calls and not bother
    # constructing an associated TupleClass for a function call tuple, but for
    # now we just set the class to Any here.
    self.cls = ctx.convert.unsolvable
    self.iterable = iterable

  def __repr__(self):
    return "splat(%r)" % self.iterable.data


class BuildClass(BaseValue):
  """Representation of the Python 3 __build_class__ object."""

  CLOSURE_NAME = "__class__"

  def __init__(self, ctx):
    super().__init__("__build_class__", ctx)

  def call(self, node, _, args, alias_map=None):
    args = args.simplify(node, self.ctx)
    funcvar, name = args.posargs[0:2]
    if isinstance(args.namedargs, dict):
      kwargs = args.namedargs
    else:
      kwargs = self.ctx.convert.value_to_constant(args.namedargs, dict)
    # TODO(mdemello): Check if there are any changes between python2 and
    # python3 in the final metaclass computation.
    # TODO(b/123450483): Any remaining kwargs need to be passed to the
    # metaclass.
    metaclass = kwargs.get("metaclass", None)
    if len(funcvar.bindings) != 1:
      raise abstract_utils.ConversionError(
          "Invalid ambiguous argument to __build_class__")
    func, = funcvar.data
    if not isinstance(func, InterpreterFunction):
      raise abstract_utils.ConversionError(
          "Invalid argument to __build_class__")
    func.is_class_builder = True
    bases = args.posargs[2:]
    subst = {}
    # We need placeholder values to stick in 'subst'. These will be replaced by
    # the actual type parameter values when attribute.py looks up generic
    # attributes on instances of this class.
    any_var = self.ctx.new_unsolvable(node)
    for basevar in bases:
      for base in basevar.data:
        if isinstance(base, ParameterizedClass):
          subst.update(
              {v.name: any_var for v in base.formal_type_parameters.values()
               if isinstance(v, TypeParameter)})

    node, _ = func.call(node, funcvar.bindings[0],
                        args.replace(posargs=(), namedargs={}),
                        new_locals=True, frame_substs=(subst,))
    if func.last_frame:
      func.f_locals = func.last_frame.f_locals
      class_closure_var = func.last_frame.class_closure_var
    else:
      # We have hit 'maximum depth' before setting func.last_frame
      func.f_locals = self.ctx.convert.unsolvable
      class_closure_var = None
    for base in bases:
      # If base class is NamedTuple, we will call its own make_class method to
      # make a class.
      base = abstract_utils.get_atomic_value(
          base, default=self.ctx.convert.unsolvable)
      cls_dict = func.f_locals.to_variable(node)
      # Every subclass of an enum is itself an enum. To properly process them,
      # the class must be built by the enum overlay.
      if (isinstance(base, class_mixin.Class) and base.is_enum and
          self.ctx.options.use_enum_overlay):
        enum_base = abstract_utils.get_atomic_value(
            self.ctx.vm.loaded_overlays["enum"].members["Enum"])
        return enum_base.make_class(
            node, name, list(bases), cls_dict, metaclass,
            new_class_var=class_closure_var, is_decorated=self.is_decorated)
      if isinstance(base, PyTDClass) and base.full_name == "typing.NamedTuple":
        # The subclass of NamedTuple will ignore all its base classes. This is
        # controlled by a metaclass provided to NamedTuple.
        return base.make_class(node, list(bases), cls_dict)
    return self.ctx.make_class(
        node,
        name,
        list(bases),
        func.f_locals.to_variable(node),
        metaclass,
        new_class_var=class_closure_var,
        is_decorated=self.is_decorated)

=======
AnnotationClass = _typing.AnnotationClass
AnnotationContainer = _typing.AnnotationContainer
TypeParameter = _typing.TypeParameter
TypeParameterInstance = _typing.TypeParameterInstance
Union = _typing.Union
LateAnnotation = _typing.LateAnnotation
>>>>>>> 38d368f5

AMBIGUOUS = (Unknown, Unsolvable)
AMBIGUOUS_OR_EMPTY = AMBIGUOUS + (Empty,)
FUNCTION_TYPES = (BoundFunction, Function)
INTERPRETER_FUNCTION_TYPES = (BoundInterpreterFunction, InterpreterFunction)
PYTD_FUNCTION_TYPES = (BoundPyTDFunction, PyTDFunction)<|MERGE_RESOLUTION|>--- conflicted
+++ resolved
@@ -74,3154 +74,12 @@
 Deleted = _singletons.Deleted
 Unsolvable = _singletons.Unsolvable
 
-<<<<<<< HEAD
-
-class TypeParameter(BaseValue):
-  """Parameter of a type."""
-
-  formal = True
-
-  def __init__(self,
-               name,
-               ctx,
-               constraints=(),
-               bound=None,
-               covariant=False,
-               contravariant=False,
-               module=None):
-    super().__init__(name, ctx)
-    self.constraints = constraints
-    self.bound = bound
-    self.covariant = covariant
-    self.contravariant = contravariant
-    self.module = module
-
-  def is_generic(self):
-    return not self.constraints and not self.bound
-
-  def copy(self):
-    return TypeParameter(self.name, self.ctx, self.constraints, self.bound,
-                         self.covariant, self.contravariant, self.module)
-
-  def with_module(self, module):
-    res = self.copy()
-    res.module = module
-    return res
-
-  def __eq__(self, other):
-    if isinstance(other, type(self)):
-      return (self.name == other.name and
-              self.constraints == other.constraints and
-              self.bound == other.bound and
-              self.covariant == other.covariant and
-              self.contravariant == other.contravariant and
-              self.module == other.module)
-    return NotImplemented
-
-  def __ne__(self, other):
-    return not self == other
-
-  def __hash__(self):
-    return hash((self.name, self.constraints, self.bound, self.covariant,
-                 self.contravariant))
-
-  def __repr__(self):
-    return "TypeParameter(%r, constraints=%r, bound=%r, module=%r)" % (
-        self.name, self.constraints, self.bound, self.module)
-
-  def instantiate(self, node, container=None):
-    var = self.ctx.program.NewVariable()
-    if container and (not isinstance(container, SimpleValue) or
-                      self.full_name in container.all_template_names):
-      instance = TypeParameterInstance(self, container, self.ctx)
-      return instance.to_variable(node)
-    else:
-      for c in self.constraints:
-        var.PasteVariable(c.instantiate(node, container))
-      if self.bound:
-        var.PasteVariable(self.bound.instantiate(node, container))
-    if not var.bindings:
-      var.AddBinding(self.ctx.convert.unsolvable, [], node)
-    return var
-
-  def update_official_name(self, name):
-    if self.name != name:
-      message = "TypeVar(%r) must be stored as %r, not %r" % (
-          self.name, self.name, name)
-      self.ctx.errorlog.invalid_typevar(self.ctx.vm.frames, message)
-
-  def call(self, node, func, args, alias_map=None):
-    return node, self.instantiate(node)
-
-
-class TypeParameterInstance(BaseValue):
-  """An instance of a type parameter."""
-
-  def __init__(self, param, instance, ctx):
-    super().__init__(param.name, ctx)
-    self.cls = self.param = param
-    self.instance = instance
-    self.module = param.module
-
-  def call(self, node, func, args, alias_map=None):
-    var = self.instance.get_instance_type_parameter(self.name)
-    if var.bindings:
-      return function.call_function(self.ctx, node, var, args)
-    else:
-      return node, self.ctx.convert.empty.to_variable(self.ctx.root_node)
-
-  def __repr__(self):
-    return "TypeParameterInstance(%r)" % self.name
-
-  def __eq__(self, other):
-    if isinstance(other, type(self)):
-      return self.param == other.param and self.instance == other.instance
-    return NotImplemented
-
-  def __hash__(self):
-    return hash((self.param, self.instance))
-
-
-class LateAnnotation:
-  """A late annotation.
-
-  A late annotation stores a string expression and a snapshot of the VM stack at
-  the point where the annotation was introduced. Once the expression is
-  resolved, the annotation pretends to be the resolved type; before that, it
-  pretends to be an unsolvable. This effect is achieved by delegating attribute
-  lookup with __getattribute__.
-
-  Note that for late annotation x, `isinstance(x, ...)` and `x.__class__` will
-  use the type that x is pretending to be; `type(x)` will reveal x's true type.
-  Use `x.is_late_annotation()` to check whether x is a late annotation.
-  """
-
-  def __init__(self, expr, stack, ctx):
-    self.expr = expr
-    self.stack = stack
-    self.ctx = ctx
-    self.resolved = False
-    self._type = ctx.convert.unsolvable  # the resolved type of `expr`
-    self._unresolved_instances = set()
-    # _attribute_names needs to be defined last!
-    self._attribute_names = (
-        set(LateAnnotation.__dict__) |
-        set(super().__getattribute__("__dict__")))
-
-  def __repr__(self):
-    return "LateAnnotation(%r, resolved=%r)" % (
-        self.expr, self._type if self.resolved else None)
-
-  # __hash__ and __eq__ need to be explicitly defined for Python to use them in
-  # set/dict comparisons.
-
-  def __hash__(self):
-    return hash(self._type) if self.resolved else hash(self.expr)
-
-  def __eq__(self, other):
-    return hash(self) == hash(other)
-
-  def __getattribute__(self, name):
-    if name == "_attribute_names" or name in self._attribute_names:
-      return super().__getattribute__(name)
-    return self._type.__getattribute__(name)
-
-  def resolve(self, node, f_globals, f_locals):
-    """Resolve the late annotation."""
-    if self.resolved:
-      return
-    self.resolved = True
-    var, errorlog = abstract_utils.eval_expr(self.ctx, node, f_globals,
-                                             f_locals, self.expr)
-    if errorlog:
-      self.ctx.errorlog.copy_from(errorlog.errors, self.stack)
-    self._type = self.ctx.annotation_utils.extract_annotation(
-        node, var, None, self.stack)
-    if self._type != self.ctx.convert.unsolvable:
-      # We may have tried to call __init__ on instances of this annotation.
-      # Since the annotation was unresolved at the time, we need to call
-      # __init__ again to define any instance attributes.
-      for instance in self._unresolved_instances:
-        if isinstance(instance.cls, Union):
-          # Having instance.cls be a Union type will crash in attribute.py.
-          # Setting it to Any picks up the annotation in another code path.
-          instance.cls = self.ctx.convert.unsolvable
-        else:
-          self.ctx.vm.reinitialize_if_initialized(node, instance)
-    log.info("Resolved late annotation %r to %r", self.expr, self._type)
-
-  def set_type(self, typ):
-    # Used by annotation_utils.sub_one_annotation to substitute values into
-    # recursive aliases.
-    assert not self.resolved
-    self.resolved = True
-    self._type = typ
-
-  def to_variable(self, node):
-    if self.resolved:
-      return self._type.to_variable(node)
-    else:
-      return BaseValue.to_variable(self, node)
-
-  def instantiate(self, node, container=None):
-    """Instantiate the pointed-to class, or record a placeholder instance."""
-    if self.resolved:
-      return self._type.instantiate(node, container)
-    else:
-      instance = Instance(self, self.ctx)
-      self._unresolved_instances.add(instance)
-      return instance.to_variable(node)
-
-  def get_special_attribute(self, node, name, valself):
-    if name == "__getitem__" and not self.resolved:
-      container = AnnotationContainer.from_value(self)
-      return container.get_special_attribute(node, name, valself)
-    return self._type.get_special_attribute(node, name, valself)
-
-  def is_late_annotation(self):
-    return True
-
-  def is_recursive(self):
-    """Check whether this is a recursive type."""
-    if not self.resolved:
-      return False
-    seen = {id(self)}
-    stack = [self._type]
-    while stack:
-      t = stack.pop()
-      if t.is_late_annotation():
-        if id(t) in seen:
-          return True
-        seen.add(id(t))
-      if isinstance(t, mixin.NestedAnnotation):
-        stack.extend(child for _, child in t.get_inner_types())
-    return False
-
-
-class AnnotationClass(SimpleValue, mixin.HasSlots):
-  """Base class of annotations that can be parameterized."""
-
-  def __init__(self, name, ctx):
-    super().__init__(name, ctx)
-    mixin.HasSlots.init_mixin(self)
-    self.set_slot("__getitem__", self.getitem_slot)
-
-  def getitem_slot(self, node, slice_var):
-    """Custom __getitem__ implementation."""
-    slice_content = abstract_utils.maybe_extract_tuple(slice_var)
-    inner, ellipses = self._build_inner(slice_content)
-    value = self._build_value(node, tuple(inner), ellipses)
-    return node, value.to_variable(node)
-
-  def _build_inner(self, slice_content):
-    """Build the list of parameters.
-
-    Args:
-      slice_content: The iterable of variables to extract parameters from.
-
-    Returns:
-      A tuple of a list of parameters and a set of indices at which an ellipsis
-        was replaced with Any.
-    """
-    inner = []
-    ellipses = set()
-    for var in slice_content:
-      if len(var.bindings) > 1:
-        self.ctx.errorlog.ambiguous_annotation(self.ctx.vm.frames, var.data)
-        inner.append(self.ctx.convert.unsolvable)
-      else:
-        val = var.bindings[0].data
-        if val is self.ctx.convert.ellipsis:
-          # Ellipses are allowed only in special cases, so turn them into Any
-          # but record the indices so we can check if they're legal.
-          ellipses.add(len(inner))
-          inner.append(self.ctx.convert.unsolvable)
-        else:
-          inner.append(val)
-    return inner, ellipses
-
-  def _build_value(self, node, inner, ellipses):
-    raise NotImplementedError(self.__class__.__name__)
-
-  def __repr__(self):
-    return "AnnotationClass(%s)" % self.name
-
-  def _get_class(self):
-    return self.ctx.convert.type_type
-
-
-class AnnotationContainer(AnnotationClass):
-  """Implementation of X[...] for annotations."""
-
-  @classmethod
-  def from_value(cls, value):
-    if isinstance(value, PyTDClass) and value.full_name == "builtins.tuple":
-      # If we are parameterizing builtins.tuple, replace it with typing.Tuple so
-      # that heterogeneous tuple annotations work. We need the isinstance()
-      # check to distinguish PyTDClass(tuple) from ParameterizedClass(tuple);
-      # the latter appears here when a generic type alias is being substituted.
-      typing = value.ctx.vm.import_module("typing", "typing",
-                                          0).get_module("Tuple")
-      typing.load_lazy_attribute("Tuple")
-      return abstract_utils.get_atomic_value(typing.members["Tuple"])
-    return cls(value.name, value.ctx, value)
-
-  def __init__(self, name, ctx, base_cls):
-    super().__init__(name, ctx)
-    self.base_cls = base_cls
-
-  def _sub_annotation(
-      self, annot: BaseValue, subst: Mapping[str, BaseValue]) -> BaseValue:
-    """Apply type parameter substitutions to an annotation."""
-    # This is very similar to annotation_utils.sub_one_annotation, but a couple
-    # differences make it more convenient to maintain two separate methods:
-    # - subst here is a str->BaseValue mapping rather than str->Variable, and it
-    #   would be wasteful to create variables just to match sub_one_annotation's
-    #   expected input type.
-    # - subst contains the type to be substituted in, not an instance of it.
-    #   Again, instantiating the type just to later get the type of the instance
-    #   is unnecessary extra work.
-    if isinstance(annot, TypeParameter):
-      if annot.full_name in subst:
-        return subst[annot.full_name]
-      else:
-        return self.ctx.convert.unsolvable
-    elif isinstance(annot, mixin.NestedAnnotation):
-      inner_types = [(key, self._sub_annotation(val, subst))
-                     for key, val in annot.get_inner_types()]
-      return annot.replace(inner_types)
-    return annot
-
-  def _get_value_info(self, inner, ellipses, allowed_ellipses=frozenset()):
-    """Get information about the container's inner values.
-
-    Args:
-      inner: The list of parameters from _build_inner().
-      ellipses: The set of ellipsis indices from _build_inner().
-      allowed_ellipses: Optionally, a set of indices at which ellipses are
-        allowed. If omitted, ellipses are assumed to be never allowed.
-
-    Returns:
-      A tuple of the template, the parameters, and the container class.
-    """
-    if self.base_cls.full_name == "typing.Protocol":
-      return abstract_utils.build_generic_template(inner, self) + (
-          ParameterizedClass,)
-    if isinstance(self.base_cls, TupleClass):
-      template = tuple(range(self.base_cls.tuple_length))
-    elif isinstance(self.base_cls, CallableClass):
-      template = tuple(range(self.base_cls.num_args)) + (abstract_utils.RET,)
-    else:
-      template = tuple(t.name for t in self.base_cls.template)
-    self.ctx.errorlog.invalid_ellipses(self.ctx.vm.frames,
-                                       ellipses - allowed_ellipses, self.name)
-    last_index = len(inner) - 1
-    if last_index and last_index in ellipses and len(inner) > len(template):
-      # Even if an ellipsis is not allowed at this position, strip it off so
-      # that we report only one error for something like 'List[int, ...]'
-      inner = inner[:-1]
-    if isinstance(self.base_cls, ParameterizedClass):
-      # We're dealing with a generic type alias, e.g.:
-      #   X = Dict[T, str]
-      #   def f(x: X[int]): ...
-      # We construct `inner` using both the new inner values and the ones
-      # already in X, to end up with a final result of:
-      #   template=(_K, _V)
-      #   inner=(int, str)
-      new_inner = []
-      inner_idx = 0
-      subst = {}
-      # Note that we ignore any missing or extra values in inner for now; the
-      # problem will be reported later by _validate_inner.
-      for k in template:
-        v = self.base_cls.formal_type_parameters[k]
-        if v.formal:
-          params = self.ctx.annotation_utils.get_type_parameters(v)
-          for param in params:
-            # If there are too few parameters, we ignore the problem for now;
-            # it'll be reported when _build_value checks that the lengths of
-            # template and inner match.
-            if param.full_name not in subst and inner_idx < len(inner):
-              subst[param.full_name] = inner[inner_idx]
-              inner_idx += 1
-          new_inner.append(self._sub_annotation(v, subst))
-        else:
-          new_inner.append(v)
-      inner = tuple(new_inner)
-      if isinstance(self.base_cls, TupleClass):
-        template += (abstract_utils.T,)
-        inner += (self.ctx.convert.merge_values(inner),)
-      elif isinstance(self.base_cls, CallableClass):
-        template = template[:-1] + (abstract_utils.ARGS,) + template[-1:]
-        args = inner[:-1]
-        inner = args + (self.ctx.convert.merge_values(args),) + inner[-1:]
-      abstract_class = type(self.base_cls)
-    else:
-      abstract_class = ParameterizedClass
-    return template, inner, abstract_class
-
-  def _validate_inner(self, template, inner, raw_inner):
-    """Check that the passed inner values are valid for the given template."""
-    if (isinstance(self.base_cls, ParameterizedClass) and
-        not abstract_utils.is_generic_protocol(self.base_cls)):
-      # For a generic type alias, we check that the number of typevars in the
-      # alias matches the number of raw parameters provided.
-      template_length = raw_template_length = len(
-          set(self.ctx.annotation_utils.get_type_parameters(self.base_cls)))
-      inner_length = raw_inner_length = len(raw_inner)
-      base_cls = self.base_cls.base_cls
-    else:
-      # In all other cases, we check that the final template length and
-      # parameter count match, after any adjustments like flattening the inner
-      # argument list in a Callable.
-      template_length = len(template)
-      raw_template_length = len(self.base_cls.template)
-      inner_length = len(inner)
-      raw_inner_length = len(raw_inner)
-      base_cls = self.base_cls
-    if inner_length != template_length:
-      if not template:
-        self.ctx.errorlog.not_indexable(
-            self.ctx.vm.frames, base_cls.name, generic_warning=True)
-      else:
-        # Use the unprocessed values of `template` and `inner` so that the error
-        # message matches what the user sees.
-        name = "%s[%s]" % (
-            self.full_name, ", ".join(t.name for t in base_cls.template))
-        error = "Expected %d parameter(s), got %d" % (
-            raw_template_length, raw_inner_length)
-        self.ctx.errorlog.invalid_annotation(self.ctx.vm.frames, None, error,
-                                             name)
-    else:
-      if len(inner) == 1:
-        val, = inner
-        # It's a common mistake to index a container class rather than an
-        # instance (e.g., list[0]).
-        # We only check the "int" case, since string literals are allowed for
-        # late annotations.
-        if (isinstance(val, Instance) and val.cls == self.ctx.convert.int_type):
-          # Don't report this error again.
-          inner = (self.ctx.convert.unsolvable,)
-          self.ctx.errorlog.not_indexable(self.ctx.vm.frames, self.name)
-    return inner
-
-  def _build_value(self, node, inner, ellipses):
-    if self.base_cls.is_late_annotation():
-      # A parameterized LateAnnotation should be converted to another
-      # LateAnnotation to delay evaluation until the first late annotation is
-      # resolved. We don't want to create a ParameterizedClass immediately
-      # because (1) ParameterizedClass expects its base_cls to be a
-      # class_mixin.Class, and (2) we have to postpone error-checking anyway so
-      # we might as well postpone the entire evaluation.
-      printed_params = []
-      for i, param in enumerate(inner):
-        if i in ellipses:
-          printed_params.append("...")
-        else:
-          printed_params.append(pytd_utils.Print(param.get_instance_type(node)))
-      expr = "%s[%s]" % (self.base_cls.expr, ", ".join(printed_params))
-      annot = LateAnnotation(expr, self.base_cls.stack, self.ctx)
-      self.ctx.vm.late_annotations[self.base_cls.expr].append(annot)
-      return annot
-    template, processed_inner, abstract_class = self._get_value_info(
-        inner, ellipses)
-    if isinstance(self.base_cls, ParameterizedClass):
-      base_cls = self.base_cls.base_cls
-    else:
-      base_cls = self.base_cls
-    if base_cls.full_name in ("typing.Generic", "typing.Protocol"):
-      # Generic is unique in that parameterizing it defines a new template;
-      # usually, the parameterized class inherits the base class's template.
-      # Protocol[T, ...] is a shorthand for Protocol, Generic[T, ...].
-      template_params = [
-          param.with_module(base_cls.full_name) for param in processed_inner]
-    else:
-      template_params = None
-    processed_inner = self._validate_inner(template, processed_inner, inner)
-    params = {
-        name: (processed_inner[i]
-               if i < len(processed_inner) else self.ctx.convert.unsolvable)
-        for i, name in enumerate(template)
-    }
-
-    # For user-defined generic types, check if its type parameter matches
-    # its corresponding concrete type
-    if isinstance(base_cls, InterpreterClass) and base_cls.template:
-      for formal_param in base_cls.template:
-        root_node = self.ctx.root_node
-        param_value = params[formal_param.name]
-        if (isinstance(formal_param, TypeParameter) and
-            not formal_param.is_generic() and
-            isinstance(param_value, TypeParameter)):
-          if formal_param.name == param_value.name:
-            # We don't need to check if a TypeParameter matches itself.
-            continue
-          else:
-            actual = param_value.instantiate(
-                root_node, container=abstract_utils.DUMMY_CONTAINER)
-        else:
-          actual = param_value.instantiate(root_node)
-        bad = self.ctx.matcher(root_node).bad_matches(actual, formal_param)
-        if bad:
-          if not isinstance(param_value, TypeParameter):
-            # If param_value is not a TypeVar, we substitute in TypeVar bounds
-            # and constraints in formal_param for a more helpful error message.
-            formal_param = self.ctx.annotation_utils.sub_one_annotation(
-                root_node, formal_param, [{}])
-            details = None
-          elif isinstance(formal_param, TypeParameter):
-            details = (f"TypeVars {formal_param.name} and {param_value.name} "
-                       "have incompatible bounds or constraints.")
-          else:
-            details = None
-          self.ctx.errorlog.bad_concrete_type(
-              self.ctx.vm.frames, root_node, formal_param, actual, bad, details)
-          return self.ctx.convert.unsolvable
-
-    try:
-      return abstract_class(base_cls, params, self.ctx, template_params)
-    except abstract_utils.GenericTypeError as e:
-      self.ctx.errorlog.invalid_annotation(self.ctx.vm.frames, e.annot, e.error)
-      return self.ctx.convert.unsolvable
-
-
-class Union(BaseValue, mixin.NestedAnnotation, mixin.HasSlots):
-  """A list of types.
-
-  Used for parameter matching.
-
-  Attributes:
-    options: Iterable of instances of BaseValue.
-  """
-
-  def __init__(self, options, ctx):
-    super().__init__("Union", ctx)
-    assert options
-    self.options = list(options)
-    self.cls = self._get_class()
-    self.formal = any(t.formal for t in self.options)
-    mixin.NestedAnnotation.init_mixin(self)
-    mixin.HasSlots.init_mixin(self)
-    self.set_slot("__getitem__", self.getitem_slot)
-    self._printing = False
-
-  def __repr__(self):
-    if self._printing:  # recursion detected
-      printed_contents = "..."
-    else:
-      self._printing = True
-      printed_contents = ", ".join(repr(o) for o in self.options)
-      self._printing = False
-    return "%s[%s]" % (self.name, printed_contents)
-
-  def __eq__(self, other):
-    if isinstance(other, type(self)):
-      return self.options == other.options
-    return NotImplemented
-
-  def __ne__(self, other):
-    return not self == other
-
-  def __hash__(self):
-    return hash(tuple(self.options))
-
-  def _unique_parameters(self):
-    return [o.to_variable(self.ctx.root_node) for o in self.options]
-
-  def _get_type_params(self):
-    params = self.ctx.annotation_utils.get_type_parameters(self)
-    params = [x.full_name for x in params]
-    return utils.unique_list(params)
-
-  def _get_class(self):
-    classes = {o.cls for o in self.options}
-    if len(classes) > 1:
-      return self.ctx.convert.unsolvable
-    else:
-      return classes.pop()
-
-  def getitem_slot(self, node, slice_var):
-    """Custom __getitem__ implementation."""
-    slice_content = abstract_utils.maybe_extract_tuple(slice_var)
-    params = self._get_type_params()
-    # Check that we are instantiating all the unbound type parameters
-    if len(params) != len(slice_content):
-      details = ("Union has %d type parameters but was instantiated with %d" %
-                 (len(params), len(slice_content)))
-      self.ctx.errorlog.invalid_annotation(
-          self.ctx.vm.frames, self, details=details)
-      return node, self.ctx.new_unsolvable(node)
-    concrete = []
-    for var in slice_content:
-      value = var.data[0]
-      if value.formal:
-        concrete.append(value.to_variable(node))
-      else:
-        concrete.append(value.instantiate(node))
-    substs = [dict(zip(params, concrete))]
-    new = self.ctx.annotation_utils.sub_one_annotation(node, self, substs)
-    return node, new.to_variable(node)
-
-  def instantiate(self, node, container=None):
-    var = self.ctx.program.NewVariable()
-    for option in self.options:
-      var.PasteVariable(option.instantiate(node, container), node)
-    return var
-
-  def call(self, node, func, args, alias_map=None):
-    var = self.ctx.program.NewVariable(self.options, [], node)
-    return function.call_function(self.ctx, node, var, args)
-
-  def get_formal_type_parameter(self, t):
-    new_options = [option.get_formal_type_parameter(t)
-                   for option in self.options]
-    return Union(new_options, self.ctx)
-
-  def get_inner_types(self):
-    return enumerate(self.options)
-
-  def update_inner_type(self, key, typ):
-    self.options[key] = typ
-
-  def replace(self, inner_types):
-    return self.__class__((v for _, v in sorted(inner_types)), self.ctx)
-
-
-class Function(SimpleValue):
-  """Base class for function objects (NativeFunction, InterpreterFunction).
-
-  Attributes:
-    name: Function name. Might just be something like "<lambda>".
-    ctx: context.Context instance.
-  """
-
-  def __init__(self, name, ctx):
-    super().__init__(name, ctx)
-    self.cls = FunctionPyTDClass(self, ctx)
-    self.is_attribute_of_class = False
-    self.is_classmethod = False
-    self.is_abstract = False
-    self.members["func_name"] = self.ctx.convert.build_string(
-        self.ctx.root_node, name)
-
-  def property_get(self, callself, is_class=False):
-    if self.name == "__new__" or not callself or is_class:
-      return self
-    self.is_attribute_of_class = True
-    # We'd like to cache this, but we can't. "callself" contains Variables
-    # that would be tied into a BoundFunction instance. However, those
-    # Variables aren't necessarily visible from other parts of the CFG binding
-    # this function. See test_duplicate_getproperty() in tests/test_flow.py.
-    return self.bound_class(callself, self)
-
-  def _get_cell_variable_name(self, var):
-    """Get the python variable name of a pytype Variable."""
-    f = self.ctx.vm.frame
-    if not f:
-      # Should not happen but does in some contrived test cases.
-      return None
-    for name, v in zip(f.f_code.co_freevars, f.cells):
-      if v == var:
-        return name
-    return None
-
-  def match_args(self, node, args, alias_map=None, match_all_views=False):
-    """Check whether the given arguments can match the function signature."""
-    for a in args.posargs:
-      if not a.bindings:
-        # The only way to get an unbound variable here is to reference a closure
-        # cellvar before it is assigned to in the outer scope.
-        name = self._get_cell_variable_name(a)
-        assert name is not None, "Closure variable lookup failed."
-        raise function.UndefinedParameterError(name)
-    error = None
-    matched = []
-    arg_variables = args.get_variables()
-    views = abstract_utils.get_views(arg_variables, node)
-    skip_future = None
-    while True:
-      try:
-        view = views.send(skip_future)
-      except StopIteration:
-        break
-      log.debug("args in view: %r", [(a.bindings and view[a].data)
-                                     for a in args.posargs])
-      try:
-        match = self._match_view(node, args, view, alias_map)
-      except function.FailedFunctionCall as e:
-        if e > error and node.HasCombination(list(view.values())):
-          # Add the name of the caller if possible.
-          if hasattr(self, "parent"):
-            e.name = "%s.%s" % (self.parent.name, e.name)
-          error = e
-          skip_future = True
-        else:
-          # This error was ignored, but future ones with the same accessed
-          # subset may need to be recorded, so we can't skip them.
-          skip_future = False
-        if match_all_views:
-          raise e
-      else:
-        matched.append(match)
-        skip_future = True
-    if not matched and error:
-      raise error  # pylint: disable=raising-bad-type
-    return matched
-
-  def _match_view(self, node, args, view, alias_map):
-    raise NotImplementedError(self.__class__.__name__)
-
-  def __repr__(self):
-    return self.full_name + "(...)"
-
-  def _extract_defaults(self, defaults_var):
-    """Extracts defaults from a Variable, used by set_function_defaults.
-
-    Args:
-      defaults_var: Variable containing potential default values.
-
-    Returns:
-      A tuple of default values, if one could be extracted, or None otherwise.
-    """
-    # Case 1: All given data are tuple constants. Use the longest one.
-    if all(isinstance(d, Tuple) for d in defaults_var.data):
-      return max((d.pyval for d in defaults_var.data), key=len)
-    else:
-      # Case 2: Data are entirely Tuple Instances, Unknown or Unsolvable. Make
-      # all parameters except self/cls optional.
-      # Case 3: Data is anything else. Same as Case 2, but emit a warning.
-      if not (all(isinstance(d, (Instance, Unknown, Unsolvable))
-                  for d in defaults_var.data) and
-              all(d.full_name == "builtins.tuple"
-                  for d in defaults_var.data if isinstance(d, Instance))):
-        self.ctx.errorlog.bad_function_defaults(self.ctx.vm.frames, self.name)
-      # The ambiguous case is handled by the subclass.
-      return None
-
-  def set_function_defaults(self, node, defaults_var):
-    raise NotImplementedError(self.__class__.__name__)
-
-
-class ClassMethod(BaseValue):
-  """Implements @classmethod methods in pyi."""
-
-  def __init__(self, name, method, callself, ctx):
-    super().__init__(name, ctx)
-    self.cls = self.ctx.convert.function_type
-    self.method = method
-    self.method.is_attribute_of_class = True
-    # Rename to callcls to make clear that callself is the cls parameter.
-    self._callcls = callself
-    self.signatures = self.method.signatures
-
-  def call(self, node, func, args, alias_map=None):
-    return self.method.call(
-        node, func, args.replace(posargs=(self._callcls,) + args.posargs))
-
-  def to_bound_function(self):
-    return BoundPyTDFunction(self._callcls, self.method)
-
-
-class StaticMethod(BaseValue):
-  """Implements @staticmethod methods in pyi."""
-
-  def __init__(self, name, method, _, ctx):
-    super().__init__(name, ctx)
-    self.cls = self.ctx.convert.function_type
-    self.method = method
-    self.signatures = self.method.signatures
-
-  def call(self, *args, **kwargs):
-    return self.method.call(*args, **kwargs)
-
-
-class Property(BaseValue):
-  """Implements @property methods in pyi.
-
-  If a getter's return type depends on the type of the class, it needs to be
-  resolved as a function, not as a constant.
-  """
-
-  def __init__(self, name, method, callself, ctx):
-    super().__init__(name, ctx)
-    self.cls = self.ctx.convert.function_type
-    self.method = method
-    self._callself = callself
-    self.signatures = self.method.signatures
-
-  def call(self, node, func, args, alias_map=None):
-    func = func or self.to_binding(node)
-    args = args or function.Args(posargs=(self._callself,))
-    return self.method.call(node, func, args.replace(posargs=(self._callself,)))
-
-
-class PyTDFunction(Function):
-  """A PyTD function (name + list of signatures).
-
-  This represents (potentially overloaded) functions.
-  """
-
-  @classmethod
-  def make(cls, name, ctx, module, pyval=None, pyval_name=None):
-    """Create a PyTDFunction.
-
-    Args:
-      name: The function name.
-      ctx: The abstract context.
-      module: The module that the function is in.
-      pyval: Optionally, the pytd.Function object to use. Otherwise, it is
-        fetched from the loader.
-      pyval_name: Optionally, the name of the pytd.Function object to look up,
-        if it is different from the function name.
-
-    Returns:
-      A new PyTDFunction.
-    """
-    assert not pyval or not pyval_name  # there's never a reason to pass both
-    if not pyval:
-      pyval_name = module + "." + (pyval_name or name)
-      if module not in ("builtins", "typing"):
-        pyval = ctx.loader.import_name(module).Lookup(pyval_name)
-      else:
-        pyval = ctx.loader.lookup_builtin(pyval_name)
-    if isinstance(pyval, pytd.Alias) and isinstance(pyval.type, pytd.Function):
-      pyval = pyval.type
-    f = ctx.convert.constant_to_value(pyval, {}, ctx.root_node)
-    self = cls(name, f.signatures, pyval.kind, ctx)
-    self.module = module
-    return self
-
-  def __init__(self, name, signatures, kind, ctx):
-    super().__init__(name, ctx)
-    assert signatures
-    self.kind = kind
-    self.bound_class = BoundPyTDFunction
-    self.signatures = signatures
-    self._signature_cache = {}
-    self._return_types = {sig.pytd_sig.return_type for sig in signatures}
-    for sig in signatures:
-      for param in sig.pytd_sig.params:
-        if param.mutated_type is not None:
-          self._has_mutable = True
-          break
-      else:
-        self._has_mutable = False
-    for sig in signatures:
-      sig.function = self
-      sig.name = self.name
-
-  def property_get(self, callself, is_class=False):
-    if self.kind == pytd.MethodTypes.STATICMETHOD:
-      if is_class:
-        # Binding the function to None rather than not binding it tells
-        # output.py to infer the type as a Callable rather than reproducing the
-        # signature, including the @staticmethod decorator, which is
-        # undesirable for module-level aliases.
-        callself = None
-      return StaticMethod(self.name, self, callself, self.ctx)
-    elif self.kind == pytd.MethodTypes.CLASSMETHOD:
-      if not is_class:
-        callself = abstract_utils.get_atomic_value(
-            callself, default=self.ctx.convert.unsolvable)
-        if isinstance(callself, TypeParameterInstance):
-          callself = abstract_utils.get_atomic_value(
-              callself.instance.get_instance_type_parameter(callself.name),
-              default=self.ctx.convert.unsolvable)
-        # callself is the instance, and we want to bind to its class.
-        callself = callself.cls.to_variable(self.ctx.root_node)
-      return ClassMethod(self.name, self, callself, self.ctx)
-    elif self.kind == pytd.MethodTypes.PROPERTY and not is_class:
-      return Property(self.name, self, callself, self.ctx)
-    else:
-      return super().property_get(callself, is_class)
-
-  def argcount(self, _):
-    return min(sig.signature.mandatory_param_count() for sig in self.signatures)
-
-  def _log_args(self, arg_values_list, level=0, logged=None):
-    """Log the argument values."""
-    if log.isEnabledFor(logging.DEBUG):
-      if logged is None:
-        logged = set()
-      for i, arg_values in enumerate(arg_values_list):
-        arg_values = list(arg_values)
-        if level:
-          if arg_values and any(v.data not in logged for v in arg_values):
-            log.debug("%s%s:", "  " * level, arg_values[0].variable.id)
-        else:
-          log.debug("Arg %d", i)
-        for value in arg_values:
-          if value.data not in logged:
-            log.debug("%s%s [var %d]", "  " * (level + 1), value.data,
-                      value.variable.id)
-            self._log_args(value.data.unique_parameter_values(), level + 2,
-                           logged | {value.data})
-
-  def call(self, node, func, args, alias_map=None):
-    # TODO(b/159052609): We should be passing function signatures to simplify.
-    if len(self.signatures) == 1:
-      args = args.simplify(node, self.ctx, self.signatures[0].signature)
-    else:
-      args = args.simplify(node, self.ctx)
-    self._log_args(arg.bindings for arg in args.posargs)
-    ret_map = {}
-    retvar = self.ctx.program.NewVariable()
-    all_mutations = {}
-    # The following line may raise function.FailedFunctionCall
-    possible_calls = self.match_args(node, args, alias_map)
-    # It's possible for the substitution dictionary computed for a particular
-    # view of 'args' to contain references to variables not in the view because
-    # of optimizations that copy bindings directly into subst without going
-    # through the normal matching process. Thus, we create a combined view that
-    # is guaranteed to contain an entry for every variable in every view for use
-    # by the match_var_against_type() call in 'compatible_with' below.
-    combined_view = {}
-    for view, signatures in possible_calls:
-      if len(signatures) > 1:
-        ret = self._call_with_signatures(node, func, args, view, signatures)
-      else:
-        (sig, arg_dict, subst), = signatures
-        ret = sig.call_with_args(
-            node, func, arg_dict, subst, ret_map, alias_map)
-      node, result, mutations = ret
-      retvar.PasteVariable(result, node)
-      for mutation in mutations:
-        # This may overwrite a previous view, which is fine: we just want any
-        # valid view to pass to match_var_against_type() later.
-        all_mutations[mutation] = view
-      combined_view.update(view)
-
-    # Don't check container types if the function has multiple bindings.
-    # This is a hack to prevent false positives when we call a method on a
-    # variable with multiple bindings, since we don't always filter rigorously
-    # enough in get_views.
-    # See tests/test_annotations:test_list for an example that would break
-    # if we removed the len(bindings) check.
-    if all_mutations and len(func.variable.Bindings(node)) == 1:
-      # Raise an error if:
-      # - An annotation has a type param that is not ambiguous or empty
-      # - The mutation adds a type that is not ambiguous or empty
-      def should_check(value):
-        return not isinstance(value, AMBIGUOUS_OR_EMPTY)
-
-      def compatible_with(new, existing, view):
-        """Check whether a new type can be added to a container."""
-        new_key = view[new].data.get_type_key()
-        for data in existing:
-          k = (new_key, data.get_type_key())
-          if k not in compatible_with_cache:
-            # This caching lets us skip duplicate matching work. Very
-            # unfortunately, it is also needed for correctness because
-            # cfg_utils.deep_variable_product() ignores bindings to values with
-            # duplicate type keys when generating views.
-            compatible_with_cache[k] = self.ctx.matcher(
-                node).match_var_against_type(new, data.cls, {}, view)
-          if compatible_with_cache[k] is not None:
-            return True
-        return False
-
-      compatible_with_cache = {}
-      filtered_mutations = []
-      errors = collections.defaultdict(dict)
-
-      for (obj, name, values), view in all_mutations.items():
-        if obj.from_annotation:
-          params = obj.get_instance_type_parameter(name)
-          ps = {v for v in params.data if should_check(v)}
-          if ps:
-            filtered_values = self.ctx.program.NewVariable()
-            # check if the container type is being broadened.
-            new = []
-            for b in values.bindings:
-              if not should_check(b.data) or b.data in ps:
-                filtered_values.PasteBinding(b)
-                continue
-              new_view = {**combined_view, **view, values: b}
-              if not compatible_with(values, ps, new_view):
-                if not node.HasCombination([b]):
-                  # Since HasCombination is expensive, we don't use it to
-                  # pre-filter bindings, but once we think we have an error, we
-                  # should double-check that the binding is actually visible. We
-                  # also drop non-visible bindings from filtered_values.
-                  continue
-                filtered_values.PasteBinding(b)
-                new.append(b.data)
-            # By updating filtered_mutations only when ps is non-empty, we
-            # filter out mutations to parameters with type Any.
-            filtered_mutations.append((obj, name, filtered_values))
-            if new:
-              formal = name.split(".")[-1]
-              errors[obj][formal] = (params, values, obj.from_annotation)
-        else:
-          filtered_mutations.append((obj, name, values))
-
-      all_mutations = filtered_mutations
-
-      for obj, errs in errors.items():
-        names = {name for _, _, name in errs.values()}
-        name = list(names)[0] if len(names) == 1 else None
-        self.ctx.errorlog.container_type_mismatch(self.ctx.vm.frames, obj, errs,
-                                                  name)
-
-    node = abstract_utils.apply_mutations(node, all_mutations.__iter__)
-    return node, retvar
-
-  def _get_mutation_to_unknown(self, node, values):
-    """Mutation for making all type parameters in a list of instances "unknown".
-
-    This is used if we call a function that has mutable parameters and
-    multiple signatures with unknown parameters.
-
-    Args:
-      node: The current CFG node.
-      values: A list of instances of BaseValue.
-
-    Returns:
-      A list of function.Mutation instances.
-    """
-    mutations = []
-    for v in values:
-      if isinstance(v, SimpleValue):
-        for name in v.instance_type_parameters:
-          mutations.append(
-              function.Mutation(
-                  v, name,
-                  self.ctx.convert.create_new_unknown(
-                      node, action="type_param_" + name)))
-    return mutations
-
-  def _can_match_multiple(self, args, view):
-    # If we're calling an overloaded pytd function with an unknown as a
-    # parameter, we can't tell whether it matched or not. Hence, if multiple
-    # signatures are possible matches, we don't know which got called. Check
-    # if this is the case.
-    if len(self.signatures) <= 1:
-      return False
-    if any(isinstance(view[arg].data, AMBIGUOUS_OR_EMPTY)
-           for arg in args.get_variables()):
-      return True
-    for arg in (args.starargs, args.starstarargs):
-      # An opaque *args or **kwargs behaves like an unknown.
-      if arg and not isinstance(arg, mixin.PythonConstant):
-        return True
-    return False
-
-  def _match_view(self, node, args, view, alias_map=None):
-    if self._can_match_multiple(args, view):
-      signatures = tuple(self._yield_matching_signatures(
-          node, args, view, alias_map))
-    else:
-      # We take the first signature that matches, and ignore all after it.
-      # This is because in the pytds for the standard library, the last
-      # signature(s) is/are fallback(s) - e.g. list is defined by
-      # def __init__(self: x: list)
-      # def __init__(self, x: iterable)
-      # def __init__(self, x: generator)
-      # def __init__(self, x: object)
-      # with the last signature only being used if none of the others match.
-      sig = next(self._yield_matching_signatures(node, args, view, alias_map))
-      signatures = (sig,)
-    return (view, signatures)
-
-  def _call_with_signatures(self, node, func, args, view, signatures):
-    """Perform a function call that involves multiple signatures."""
-    ret_type = self._combine_multiple_returns(signatures)
-    if (self.ctx.options.protocols and isinstance(ret_type, pytd.AnythingType)):
-      # We can infer a more specific type.
-      log.debug("Creating unknown return")
-      result = self.ctx.convert.create_new_unknown(node, action="pytd_call")
-    else:
-      log.debug("Unknown args. But return is %s", pytd_utils.Print(ret_type))
-      result = self.ctx.convert.constant_to_var(
-          abstract_utils.AsReturnValue(ret_type), {}, node)
-    for i, arg in enumerate(args.posargs):
-      if isinstance(view[arg].data, Unknown):
-        for sig, _, _ in signatures:
-          if (len(sig.param_types) > i and
-              isinstance(sig.param_types[i], TypeParameter)):
-            # Change this parameter from unknown to unsolvable to prevent the
-            # unknown from being solved to a type in another signature. For
-            # instance, with the following definitions:
-            #  def f(x: T) -> T
-            #  def f(x: int) -> T
-            # the type of x should be Any, not int.
-            view[arg] = arg.AddBinding(self.ctx.convert.unsolvable, [], node)
-            break
-    if self._has_mutable:
-      # TODO(b/159055015): We only need to whack the type params that appear in
-      # a mutable parameter.
-      mutations = self._get_mutation_to_unknown(
-          node, (view[p].data for p in itertools.chain(
-              args.posargs, args.namedargs.values())))
-    else:
-      mutations = []
-    self.ctx.vm.trace_call(
-        node, func, tuple(sig[0] for sig in signatures),
-        [view[arg] for arg in args.posargs],
-        {name: view[arg] for name, arg in args.namedargs.items()}, result)
-    return node, result, mutations
-
-  def _combine_multiple_returns(self, signatures):
-    """Combines multiple return types.
-
-    Args:
-      signatures: The candidate signatures.
-
-    Returns:
-      The combined return type.
-    """
-    options = []
-    for sig, _, _ in signatures:
-      t = sig.pytd_sig.return_type
-      params = pytd_utils.GetTypeParameters(t)
-      if params:
-        replacement = {}
-        for param_type in params:
-          replacement[param_type] = pytd.AnythingType()
-        replace_visitor = visitors.ReplaceTypeParameters(replacement)
-        t = t.Visit(replace_visitor)
-      options.append(t)
-    if len(set(options)) == 1:
-      return options[0]
-    # Optimizing and then removing unions allows us to preserve as much
-    # precision as possible while avoiding false positives.
-    ret_type = optimize.Optimize(pytd_utils.JoinTypes(options))
-    return ret_type.Visit(visitors.ReplaceUnionsWithAny())
-
-  def _yield_matching_signatures(self, node, args, view, alias_map):
-    """Try, in order, all pytd signatures, yielding matches."""
-    error = None
-    matched = False
-    # Once a constant has matched a literal type, it should no longer be able to
-    # match non-literal types. For example, with:
-    #   @overload
-    #   def f(x: Literal['r']): ...
-    #   @overload
-    #   def f(x: str): ...
-    # f('r') should match only the first signature.
-    literal_matches = set()
-    for sig in self.signatures:
-      if any(not abstract_utils.is_literal(sig.signature.annotations.get(name))
-             for name in literal_matches):
-        continue
-      try:
-        arg_dict, subst = sig.substitute_formal_args(
-            node, args, view, alias_map)
-      except function.FailedFunctionCall as e:
-        if e > error:
-          error = e
-      else:
-        matched = True
-        for name, binding in arg_dict.items():
-          if (isinstance(binding.data, mixin.PythonConstant) and
-              abstract_utils.is_literal(sig.signature.annotations.get(name))):
-            literal_matches.add(name)
-        yield sig, arg_dict, subst
-    if not matched:
-      raise error  # pylint: disable=raising-bad-type
-
-  def set_function_defaults(self, unused_node, defaults_var):
-    """Attempts to set default arguments for a function's signatures.
-
-    If defaults_var is not an unambiguous tuple (i.e. one that can be processed
-    by abstract_utils.get_atomic_python_constant), every argument is made
-    optional and a warning is issued. This function emulates __defaults__.
-
-    If this function is part of a class (or has a parent), that parent is
-    updated so the change is stored.
-
-    Args:
-      unused_node: the node that defaults are being set at. Not used here.
-      defaults_var: a Variable with a single binding to a tuple of default
-                    values.
-    """
-    defaults = self._extract_defaults(defaults_var)
-    new_sigs = []
-    for sig in self.signatures:
-      if defaults:
-        new_sigs.append(sig.set_defaults(defaults))
-      else:
-        d = sig.param_types
-        # If we have a parent, we have a "self" or "cls" parameter. Do NOT make
-        # that one optional!
-        if hasattr(self, "parent"):
-          d = d[1:]
-        new_sigs.append(sig.set_defaults(d))
-    self.signatures = new_sigs
-    # Update our parent's AST too, if we have a parent.
-    # 'parent' is set by PyTDClass._convert_member
-    if hasattr(self, "parent"):
-      self.parent._member_map[self.name] = self.generate_ast()  # pylint: disable=protected-access
-
-  def generate_ast(self):
-    return pytd.Function(
-        name=self.name,
-        signatures=tuple(s.pytd_sig for s in self.signatures),
-        kind=self.kind,
-        flags=pytd.MethodFlags.abstract_flag(self.is_abstract))
-
-
-class ParameterizedClass(BaseValue, class_mixin.Class, mixin.NestedAnnotation):
-  """A class that contains additional parameters.
-
-  E.g. a container.
-
-  Attributes:
-    cls: A PyTDClass representing the base type.
-    formal_type_parameters: An iterable of BaseValue, one for each type
-      parameter.
-  """
-
-  @classmethod
-  def get_generic_instance_type(cls, base_cls):
-    """This is used to annotate the `self` in a class."""
-    assert base_cls.template
-    formal_type_parameters = {}
-    for item in base_cls.template:
-      formal_type_parameters[item.name] = item
-    return cls(base_cls, formal_type_parameters, base_cls.ctx)
-
-  def __init__(self, base_cls, formal_type_parameters, ctx, template=None):
-    # A ParameterizedClass is created by converting a pytd.GenericType, whose
-    # base type is restricted to NamedType and ClassType.
-    assert isinstance(base_cls, (PyTDClass, InterpreterClass))
-    self.base_cls = base_cls
-    super().__init__(base_cls.name, ctx)
-    self._cls = None  # lazily loaded 'cls' attribute
-    self.module = base_cls.module
-    # Lazily loaded to handle recursive types.
-    # See the formal_type_parameters() property.
-    self._formal_type_parameters = formal_type_parameters
-    self._formal_type_parameters_loaded = False
-    self._hash = None  # memoized due to expensive computation
-    self.official_name = self.base_cls.official_name
-    if template is None:
-      self._template = self.base_cls.template
-    else:
-      # The ability to create a new template different from the base class's is
-      # needed for typing.Generic.
-      self._template = template
-    self.slots = self.base_cls.slots
-    self.is_dynamic = self.base_cls.is_dynamic
-    class_mixin.Class.init_mixin(self, base_cls.cls)
-    mixin.NestedAnnotation.init_mixin(self)
-    self.type_param_check()
-
-  def __repr__(self):
-    return "ParameterizedClass(cls=%r params=%s)" % (
-        self.base_cls,
-        self.formal_type_parameters)
-
-  def type_param_check(self):
-    """Throw exception for invalid type parameters."""
-    # It will cause infinite recursion if `formal_type_parameters` is
-    # `LazyFormalTypeParameters`
-    if not isinstance(self._formal_type_parameters,
-                      abstract_utils.LazyFormalTypeParameters):
-      tparams = datatypes.AliasingMonitorDict()
-      abstract_utils.parse_formal_type_parameters(self, None, tparams)
-
-  def get_formal_type_parameters(self):
-    return {abstract_utils.full_type_name(self, k): v
-            for k, v in self.formal_type_parameters.items()}
-
-  def __eq__(self, other):
-    if isinstance(other, type(self)):
-      return self.base_cls == other.base_cls and (
-          self.formal_type_parameters == other.formal_type_parameters)
-    return NotImplemented
-
-  def __ne__(self, other):
-    return not self == other
-
-  def __hash__(self):
-    if self._hash is None:
-      if isinstance(self._formal_type_parameters,
-                    abstract_utils.LazyFormalTypeParameters):
-        items = tuple(self._raw_formal_type_parameters())
-      else:
-        # Use the names of the parameter values to approximate a hash, to avoid
-        # infinite recursion on recursive type annotations.
-        items = tuple((name, val.full_name)
-                      for name, val in self.formal_type_parameters.items())
-      self._hash = hash((self.base_cls, items))
-    return self._hash
-
-  def __contains__(self, name):
-    return name in self.base_cls
-
-  def _raw_formal_type_parameters(self):
-    assert isinstance(self._formal_type_parameters,
-                      abstract_utils.LazyFormalTypeParameters)
-    template, parameters, _ = self._formal_type_parameters
-    for i, name in enumerate(template):
-      # TODO(rechen): A missing parameter should be an error.
-      yield name, parameters[i] if i < len(parameters) else None
-
-  def get_own_attributes(self):
-    return self.base_cls.get_own_attributes()
-
-  def get_own_abstract_methods(self):
-    return self.base_cls.get_own_abstract_methods()
-
-  @property
-  def members(self):
-    return self.base_cls.members
-
-  @property
-  def formal(self):
-    # We can't compute self.formal in __init__ because doing so would force
-    # evaluation of our type parameters during initialization, possibly
-    # leading to an infinite loop.
-    return any(t.formal for t in self.formal_type_parameters.values())
-
-  @property
-  def formal_type_parameters(self):
-    self._load_formal_type_parameters()
-    return self._formal_type_parameters
-
-  def _load_formal_type_parameters(self):
-    if self._formal_type_parameters_loaded:
-      return
-    if isinstance(self._formal_type_parameters,
-                  abstract_utils.LazyFormalTypeParameters):
-      formal_type_parameters = {}
-      for name, param in self._raw_formal_type_parameters():
-        if param is None:
-          formal_type_parameters[name] = self.ctx.convert.unsolvable
-        else:
-          formal_type_parameters[name] = self.ctx.convert.constant_to_value(
-              param, self._formal_type_parameters.subst, self.ctx.root_node)
-      self._formal_type_parameters = formal_type_parameters
-    # Hack: we'd like to evaluate annotations at the currently active node so
-    # that imports, etc., are visible. The last created node is usually the
-    # active one.
-    self._formal_type_parameters = (
-        self.ctx.annotation_utils.convert_class_annotations(
-            self.ctx.program.cfg_nodes[-1], self._formal_type_parameters))
-    self._formal_type_parameters_loaded = True
-
-  def compute_mro(self):
-    return (self,) + self.base_cls.mro[1:]
-
-  def instantiate(self, node, container=None):
-    if self.full_name == "builtins.type":
-      # deformalize removes TypeVars.
-      instance = self.ctx.annotation_utils.deformalize(
-          self.formal_type_parameters[abstract_utils.T])
-      return instance.to_variable(node)
-    elif self.full_name == "typing.ClassVar":
-      return self.formal_type_parameters[abstract_utils.T].instantiate(
-          node, container)
-    else:
-      return self._new_instance(container, node, None).to_variable(node)
-
-  @property
-  def cls(self):
-    if not self.ctx.converter_minimally_initialized:
-      return self.ctx.convert.unsolvable
-    if not self._cls:
-      self._cls = self.base_cls.cls
-    return self._cls
-
-  @cls.setter
-  def cls(self, cls):
-    self._cls = cls
-
-  def set_class(self, node, var):
-    self.base_cls.set_class(node, var)
-
-  def _is_callable(self):
-    if not isinstance(self.base_cls, (InterpreterClass, PyTDClass)):
-      # We don't know how to instantiate this base_cls.
-      return False
-    if self.from_annotation:
-      # A user-provided annotation is always instantiable.
-      return True
-    # Otherwise, non-abstract classes are instantiable. The exception is
-    # typing classes; for example,
-    #   from typing import List
-    #   print(List[str]())
-    # produces 'TypeError: Type List cannot be instantiated; use list() instead'
-    # at runtime. We also disallow the builtins module because pytype represents
-    # concrete typing classes like List with their builtins equivalents.
-    return not self.is_abstract and self.module not in ("builtins", "typing")
-
-  def call(self, node, func, args, alias_map=None):
-    if not self._is_callable():
-      raise function.NotCallable(self)
-    else:
-      return class_mixin.Class.call(self, node, func, args)
-
-  def get_formal_type_parameter(self, t):
-    return self.formal_type_parameters.get(t, self.ctx.convert.unsolvable)
-
-  def get_inner_types(self):
-    return self.formal_type_parameters.items()
-
-  def update_inner_type(self, key, typ):
-    self.formal_type_parameters[key] = typ
-
-  def replace(self, inner_types):
-    inner_types = dict(inner_types)
-    if isinstance(self, LiteralClass):
-      if inner_types == self.formal_type_parameters:
-        # If the type hasn't changed, we can return a copy of this class.
-        return LiteralClass(self._instance, self.ctx, self.template)
-      # Otherwise, we can't create a LiteralClass because we don't have a
-      # concrete value.
-      typ = ParameterizedClass
-    else:
-      typ = self.__class__
-    return typ(self.base_cls, inner_types, self.ctx, self.template)
-
-
-class TupleClass(ParameterizedClass, mixin.HasSlots):
-  """The class of a heterogeneous tuple.
-
-  The formal_type_parameters attribute stores the types of the individual tuple
-  elements under their indices and the overall element type under "T". So for
-    Tuple[str, int]
-  formal_type_parameters is
-    {0: str, 1: int, T: str or int}.
-  Note that we can't store the individual types as a mixin.PythonConstant as we
-  do for Tuple, since we can't evaluate type parameters during initialization.
-  """
-
-  def __init__(self, base_cls, formal_type_parameters, ctx, template=None):
-    super().__init__(base_cls, formal_type_parameters, ctx, template)
-    mixin.HasSlots.init_mixin(self)
-    self.set_slot("__getitem__", self.getitem_slot)
-    if isinstance(self._formal_type_parameters,
-                  abstract_utils.LazyFormalTypeParameters):
-      num_parameters = len(self._formal_type_parameters.template)
-    else:
-      num_parameters = len(self._formal_type_parameters)
-    # We subtract one to account for "T".
-    self.tuple_length = num_parameters - 1
-    self._instance = None
-    self.slots = ()  # tuples don't have any writable attributes
-
-  def __repr__(self):
-    return "TupleClass(%s)" % self.formal_type_parameters
-
-  def compute_mro(self):
-    # ParameterizedClass removes the base PyTDClass(tuple) from the mro; add it
-    # back here so that isinstance(tuple) checks work.
-    return (self,) + self.base_cls.mro
-
-  def get_formal_type_parameters(self):
-    return {abstract_utils.full_type_name(self, abstract_utils.T):
-            self.formal_type_parameters[abstract_utils.T]}
-
-  def instantiate(self, node, container=None):
-    if self._instance:
-      return self._instance.to_variable(node)
-    content = []
-    for i in range(self.tuple_length):
-      p = self.formal_type_parameters[i]
-      if container is abstract_utils.DUMMY_CONTAINER or (
-          isinstance(container, SimpleValue) and
-          isinstance(p, TypeParameter) and
-          p.full_name in container.all_template_names):
-        content.append(p.instantiate(self.ctx.root_node, container))
-      else:
-        content.append(p.instantiate(self.ctx.root_node))
-    return Tuple(tuple(content), self.ctx).to_variable(node)
-
-  def _instantiate_index(self, node, index):
-    if self._instance:
-      return self._instance.pyval[index]
-    else:
-      index %= self.tuple_length  # fixes negative indices
-      return self.formal_type_parameters[index].instantiate(node)
-
-  def register_instance(self, instance):
-    # A TupleClass can never have more than one registered instance because the
-    # only direct instances of TupleClass are Tuple objects, which create their
-    # own class upon instantiation. We store the instance in order to track
-    # changes in the types of the elements (see TupleTest.testMutableItem).
-    assert not self._instance
-    self._instance = instance
-
-  def getitem_slot(self, node, index_var):
-    """Implementation of tuple.__getitem__."""
-    try:
-      index = self.ctx.convert.value_to_constant(
-          abstract_utils.get_atomic_value(index_var), (int, slice))
-    except abstract_utils.ConversionError:
-      pass
-    else:
-      if isinstance(index, slice):
-        if self._instance:
-          slice_content = self._instance.pyval[index]
-          return node, self.ctx.convert.build_tuple(node, slice_content)
-        else:
-          # Constructing the tuple directly is faster than calling call_pytd.
-          instance = Instance(self.ctx.convert.tuple_type, self.ctx)
-          node, contained_type = self.ctx.vm.init_class(
-              node, self.formal_type_parameters[abstract_utils.T])
-          instance.merge_instance_type_parameter(
-              node, abstract_utils.T, contained_type)
-          return node, instance.to_variable(node)
-      if -self.tuple_length <= index < self.tuple_length:
-        # Index out of bounds is not a pytype error because of the high
-        # likelihood of false positives, e.g.,
-        #   tup = []
-        #   idx = 0
-        #   if idx < len(tup):
-        #     tup[idx]
-        return node, self._instantiate_index(node, index)
-    return self.call_pytd(
-        node, "__getitem__", self.instantiate(node), index_var)
-
-  def get_special_attribute(self, node, name, valself):
-    if (valself and not abstract_utils.equivalent_to(valself, self) and
-        name in self._slots):
-      return mixin.HasSlots.get_special_attribute(self, node, name, valself)
-    return super().get_special_attribute(node, name, valself)
-
-
-class CallableClass(ParameterizedClass, mixin.HasSlots):
-  """A Callable with a list of argument types.
-
-  The formal_type_parameters attribute stores the types of the individual
-  arguments under their indices, the overall argument type under "ARGS", and the
-  return type under "RET". So for
-    CallableClass[[int, bool], str]
-  formal_type_parameters is
-    {0: int, 1: bool, ARGS: int or bool, RET: str}
-  When there are no args (CallableClass[[], ...]), ARGS contains abstract.Empty.
-  """
-
-  def __init__(self, base_cls, formal_type_parameters, ctx, template=None):
-    super().__init__(base_cls, formal_type_parameters, ctx, template)
-    mixin.HasSlots.init_mixin(self)
-    self.set_slot("__call__", self.call_slot)
-    # We subtract two to account for "ARGS" and "RET".
-    self.num_args = len(self.formal_type_parameters) - 2
-
-  def __repr__(self):
-    return "CallableClass(%s)" % self.formal_type_parameters
-
-  def get_formal_type_parameters(self):
-    return {
-        abstract_utils.full_type_name(self, abstract_utils.ARGS): (
-            self.formal_type_parameters[abstract_utils.ARGS]),
-        abstract_utils.full_type_name(self, abstract_utils.RET): (
-            self.formal_type_parameters[abstract_utils.RET])}
-
-  def call_slot(self, node, *args, **kwargs):
-    """Implementation of CallableClass.__call__."""
-    if kwargs:
-      raise function.WrongKeywordArgs(
-          function.Signature.from_callable(self),
-          function.Args(posargs=args, namedargs=kwargs), self.ctx,
-          kwargs.keys())
-    if len(args) != self.num_args:
-      raise function.WrongArgCount(
-          function.Signature.from_callable(self), function.Args(posargs=args),
-          self.ctx)
-    formal_args = [(function.argname(i), self.formal_type_parameters[i])
-                   for i in range(self.num_args)]
-    substs = [datatypes.AliasingDict()]
-    bad_param = None
-    for view in abstract_utils.get_views(args, node):
-      arg_dict = {function.argname(i): view[args[i]]
-                  for i in range(self.num_args)}
-      subst, bad_param = self.ctx.matcher(node).compute_subst(
-          formal_args, arg_dict, view, None)
-      if subst is not None:
-        substs = [subst]
-        break
-    else:
-      if bad_param:
-        raise function.WrongArgTypes(
-            function.Signature.from_callable(self),
-            function.Args(posargs=args),
-            self.ctx,
-            bad_param=bad_param)
-    ret = self.ctx.annotation_utils.sub_one_annotation(
-        node, self.formal_type_parameters[abstract_utils.RET], substs)
-    node, retvar = self.ctx.vm.init_class(node, ret)
-    return node, retvar
-
-  def get_special_attribute(self, node, name, valself):
-    if (valself and not abstract_utils.equivalent_to(valself, self) and
-        name in self._slots):
-      return mixin.HasSlots.get_special_attribute(self, node, name, valself)
-    return super().get_special_attribute(node, name, valself)
-
-
-class LiteralClass(ParameterizedClass):
-  """The class of a typing.Literal."""
-
-  def __init__(self, instance, ctx, template=None):
-    base_cls = ctx.convert.name_to_value("typing.Literal")
-    formal_type_parameters = {abstract_utils.T: instance.cls}
-    super().__init__(base_cls, formal_type_parameters, ctx, template)
-    self._instance = instance
-
-  def __repr__(self):
-    return "LiteralClass(%s)" % self._instance
-
-  def __eq__(self, other):
-    if isinstance(other, LiteralClass):
-      if self.value and other.value:
-        return self.value.pyval == other.value.pyval
-    return super().__eq__(other)
-
-  def __hash__(self):
-    return hash((super().__hash__(), self._instance))
-
-  @property
-  def value(self):
-    if isinstance(self._instance, ConcreteValue):
-      return self._instance
-    # TODO(b/173742489): Remove this workaround once we support literal enums.
-    return None
-
-  def instantiate(self, node, container=None):
-    return self._instance.to_variable(node)
-
-
-class PyTDClass(SimpleValue, class_mixin.Class, mixin.LazyMembers):
-  """An abstract wrapper for PyTD class objects.
-
-  These are the abstract values for class objects that are described in PyTD.
-
-  Attributes:
-    cls: A pytd.Class
-    mro: Method resolution order. An iterable of BaseValue.
-  """
-
-  def __init__(self, name, pytd_cls, ctx):
-    # Apply decorators first, in case they set any properties that later
-    # initialization code needs to read.
-    self.has_explicit_init = any(x.name == "__init__" for x in pytd_cls.methods)
-    pytd_cls, decorated = decorate.process_class(pytd_cls)
-    self.pytd_cls = pytd_cls
-    super().__init__(name, ctx)
-    mm = {}
-    for val in pytd_cls.constants:
-      if isinstance(val.type, pytd.Annotated):
-        mm[val.name] = val.Replace(type=val.type.base_type)
-      else:
-        mm[val.name] = val
-    for val in pytd_cls.methods:
-      mm[val.name] = val
-    for val in pytd_cls.classes:
-      mm[val.name.rsplit(".", 1)[-1]] = val
-    if pytd_cls.metaclass is None:
-      metaclass = None
-    else:
-      metaclass = self.ctx.convert.constant_to_value(
-          pytd_cls.metaclass,
-          subst=datatypes.AliasingDict(),
-          node=self.ctx.root_node)
-    self.official_name = self.name
-    self.slots = pytd_cls.slots
-    mixin.LazyMembers.init_mixin(self, mm)
-    self.is_dynamic = self.compute_is_dynamic()
-    class_mixin.Class.init_mixin(self, metaclass)
-    if decorated:
-      self._populate_decorator_metadata()
-
-  def _populate_decorator_metadata(self):
-    """Fill in class attribute metadata for decorators like @dataclass."""
-    key = None
-    keyed_decorator = None
-    for decorator in self.pytd_cls.decorators:
-      decorator_name = decorator.type.name
-      decorator_key = class_mixin.get_metadata_key(decorator_name)
-      if decorator_key:
-        if key:
-          error = f"Cannot apply both @{keyed_decorator} and @{decorator}."
-          self.ctx.errorlog.invalid_annotation(self.ctx.vm.frames, self, error)
-        else:
-          key, keyed_decorator = decorator_key, decorator
-          self._init_attr_metadata_from_pytd(decorator_name)
-          self._recompute_init_from_metadata(key)
-
-  def _init_attr_metadata_from_pytd(self, decorator):
-    """Initialise metadata[key] with a list of Attributes."""
-    # Use the __init__ function as the source of truth for dataclass fields; if
-    # this is a generated module we will have already processed ClassVar and
-    # InitVar attributes to generate __init__, so the fields we want to add to
-    # the subclass __init__ are the init params rather than the full list of
-    # class attributes.
-    # We also need to use the list of class constants to restore names of the
-    # form `_foo`, which get replaced by `foo` in __init__.
-    init = next(x for x in self.pytd_cls.methods if x.name == "__init__")
-    protected = {x.name[1:]: x.name for x in self.pytd_cls.constants
-                 if x.name.startswith("_")}
-    params = []
-    for p in init.signatures[0].params[1:]:
-      if p.name in protected:
-        params.append(attr.evolve(p, name=protected[p.name]))
-      else:
-        params.append(p)
-    with self.ctx.allow_recursive_convert():
-      own_attrs = [
-          class_mixin.Attribute.from_param(p, self.ctx) for p in params
-      ]
-    self.compute_attr_metadata(own_attrs, decorator)
-
-  def _recompute_init_from_metadata(self, key):
-    # Some decorated classes (dataclasses e.g.) have their __init__ function
-    # set via traversing the MRO to collect initializers from decorated parent
-    # classes as well. Since we don't have access to the MRO when initially
-    # decorating the class, we recalculate the __init__ signature from the
-    # combined attribute list in the metadata.
-    if self.has_explicit_init:
-      # Do not override an __init__ from the pyi file
-      return
-    attrs = self.metadata[key]
-    fields = [x.to_pytd_constant() for x in attrs]
-    self.pytd_cls = decorate.add_init_from_fields(self.pytd_cls, fields)
-    init = self.pytd_cls.Lookup("__init__")
-    self._member_map["__init__"] = init
-
-  def get_own_attributes(self):
-    return {name for name, member in self._member_map.items()}
-
-  def get_own_abstract_methods(self):
-    return {name for name, member in self._member_map.items()
-            if isinstance(member, pytd.Function) and member.is_abstract}
-
-  def bases(self):
-    convert = self.ctx.convert
-    return [
-        convert.constant_to_var(
-            base, subst=datatypes.AliasingDict(), node=self.ctx.root_node)
-        for base in self.pytd_cls.bases
-    ]
-
-  def load_lazy_attribute(self, name, subst=None):
-    try:
-      super().load_lazy_attribute(name, subst)
-    except self.ctx.convert.TypeParameterError as e:
-      self.ctx.errorlog.unbound_type_param(self.ctx.vm.frames, self, name,
-                                           e.type_param_name)
-      self.members[name] = self.ctx.new_unsolvable(self.ctx.root_node)
-
-  def _convert_member(self, member, subst=None):
-    """Convert a member as a variable. For lazy lookup."""
-    subst = subst or datatypes.AliasingDict()
-    node = self.ctx.root_node
-    if isinstance(member, pytd.Constant):
-      return self.ctx.convert.constant_to_var(
-          abstract_utils.AsInstance(member.type), subst, node)
-    elif isinstance(member, pytd.Function):
-      c = self.ctx.convert.constant_to_value(member, subst=subst, node=node)
-      c.parent = self
-      return c.to_variable(node)
-    elif isinstance(member, pytd.Class):
-      return self.ctx.convert.constant_to_var(member, subst=subst, node=node)
-    else:
-      raise AssertionError("Invalid class member %s" % pytd_utils.Print(member))
-
-  def _new_instance(self, container, node, args):
-    if self.full_name == "builtins.tuple" and args.is_empty():
-      value = Tuple((), self.ctx)
-    else:
-      value = Instance(
-          self.ctx.convert.constant_to_value(self.pytd_cls), self.ctx)
-    for type_param in self.template:
-      name = type_param.full_name
-      if name not in value.instance_type_parameters:
-        value.instance_type_parameters[name] = self.ctx.program.NewVariable()
-    return value
-
-  def instantiate(self, node, container=None):
-    return self.ctx.convert.constant_to_var(
-        abstract_utils.AsInstance(self.pytd_cls), {}, node)
-
-  def __repr__(self):
-    return "PyTDClass(%s)" % self.name
-
-  def __contains__(self, name):
-    return name in self._member_map
-
-  def convert_as_instance_attribute(self, name, instance):
-    """Convert `name` as an instance attribute.
-
-    This method is used by attribute.py to lazily load attributes on instances
-    of this PyTDClass. Calling this method directly should be avoided. Doing so
-    will create multiple copies of the same attribute, leading to subtle bugs.
-
-    Args:
-      name: The attribute name.
-      instance: An instance of this PyTDClass.
-
-    Returns:
-      The converted attribute.
-    """
-    try:
-      c = self.pytd_cls.Lookup(name)
-    except KeyError:
-      return None
-    if isinstance(c, pytd.Constant):
-      try:
-        self._convert_member(c)
-      except self.ctx.convert.TypeParameterError:
-        # Constant c cannot be converted without type parameter substitutions,
-        # so it must be an instance attribute.
-        subst = datatypes.AliasingDict()
-        for itm in self.pytd_cls.template:
-          subst[itm.full_name] = self.ctx.convert.constant_to_value(
-              itm.type_param, {}).instantiate(
-                  self.ctx.root_node, container=instance)
-        return self._convert_member(c, subst)
-
-  def generate_ast(self):
-    """Generate this class's AST, including updated members."""
-    return pytd.Class(
-        name=self.name,
-        metaclass=self.pytd_cls.metaclass,
-        bases=self.pytd_cls.bases,
-        methods=tuple(self._member_map[m.name] for m in self.pytd_cls.methods),
-        constants=self.pytd_cls.constants,
-        classes=self.pytd_cls.classes,
-        decorators=self.pytd_cls.decorators,
-        slots=self.pytd_cls.slots,
-        template=self.pytd_cls.template)
-
-
-class FunctionPyTDClass(PyTDClass):
-  """PyTDClass(Callable) subclass to support annotating higher-order functions.
-
-  In InterpreterFunction calls, type parameter annotations are handled by
-  getting the types of the parameters from the arguments and instantiating them
-  in the return value. To handle a signature like (func: T) -> T, we need to
-  save the value of `func`, not just its type of Callable.
-  """
-
-  def __init__(self, func, ctx):
-    super().__init__("typing.Callable", ctx.convert.function_type.pytd_cls, ctx)
-    self.func = func
-
-  def instantiate(self, node, container=None):
-    del container  # unused
-    return self.func.to_variable(node)
-
-
-class InterpreterClass(SimpleValue, class_mixin.Class):
-  """An abstract wrapper for user-defined class objects.
-
-  These are the abstract value for class objects that are implemented in the
-  program.
-  """
-
-  def __init__(self, name, bases, members, cls, ctx):
-    assert isinstance(name, str)
-    assert isinstance(bases, list)
-    assert isinstance(members, dict)
-    self._bases = bases
-    super().__init__(name, ctx)
-    self.members = datatypes.MonitorDict(members)
-    class_mixin.Class.init_mixin(self, cls)
-    self.instances = set()  # filled through register_instance
-    # instances created by analyze.py for the purpose of analyzing this class,
-    # a subset of 'instances'. Filled through register_canonical_instance.
-    self.canonical_instances = set()
-    self.slots = self._convert_slots(members.get("__slots__"))
-    self.is_dynamic = self.compute_is_dynamic()
-    log.info("Created class: %r", self)
-    self.type_param_check()
-    self.decorators = []
-
-  def _get_class(self):
-    return ParameterizedClass(self.ctx.convert.type_type,
-                              {abstract_utils.T: self}, self.ctx)
-
-  def update_signature_scope(self, method):
-    method.signature.excluded_types.update(
-        [t.name for t in self.template])
-    method.signature.add_scope(self.full_name)
-
-  def update_method_type_params(self):
-    if self.template:
-      # For function type parameters check
-      for mbr in self.members.values():
-        m = abstract_utils.get_atomic_value(
-            mbr, default=self.ctx.convert.unsolvable)
-        if isinstance(m, SignedFunction):
-          self.update_signature_scope(m)
-        elif mbr.data and all(
-            x.__class__.__name__ == "PropertyInstance" for x in mbr.data):
-          # We generate a new variable every time we add a property slot, so we
-          # take the last one (which contains bindings for all defined slots).
-          prop = mbr.data[-1]
-          for slot in (prop.fget, prop.fset, prop.fdel):
-            if slot:
-              for d in slot.data:
-                if isinstance(d, SignedFunction):
-                  self.update_signature_scope(d)
-
-  def type_param_check(self):
-    """Throw exception for invalid type parameters."""
-    self.update_method_type_params()
-    if self.template:
-      # nested class can not use the same type parameter
-      # in current generic class
-      inner_cls_types = self.collect_inner_cls_types()
-      for cls, item in inner_cls_types:
-        nitem = item.with_module(self.full_name)
-        if nitem in self.template:
-          raise abstract_utils.GenericTypeError(
-              self, ("Generic class [%s] and its nested generic class [%s] "
-                     "cannot use the same type variable %s.")
-              % (self.full_name, cls.full_name, item.name))
-
-    self._load_all_formal_type_parameters()  # Throw exception if there is error
-    for t in self.template:
-      if t.full_name in self.all_formal_type_parameters:
-        raise abstract_utils.GenericTypeError(
-            self, "Conflicting value for TypeVar %s" % t.full_name)
-
-  def collect_inner_cls_types(self, max_depth=5):
-    """Collect all the type parameters from nested classes."""
-    templates = set()
-    if max_depth > 0:
-      for mbr in self.members.values():
-        mbr = abstract_utils.get_atomic_value(
-            mbr, default=self.ctx.convert.unsolvable)
-        if isinstance(mbr, InterpreterClass) and mbr.template:
-          templates.update([(mbr, item.with_module(None))
-                            for item in mbr.template])
-          templates.update(mbr.collect_inner_cls_types(max_depth - 1))
-    return templates
-
-  def get_inner_classes(self):
-    """Return the list of top-level nested classes."""
-    values = [
-        abstract_utils.get_atomic_value(
-            mbr, default=self.ctx.convert.unsolvable)
-        for mbr in self.members.values()
-    ]
-    return [x for x in values if isinstance(x, InterpreterClass) and x != self]
-
-  def get_own_attributes(self):
-    attributes = set(self.members)
-    annotations_dict = abstract_utils.get_annotations_dict(self.members)
-    if annotations_dict:
-      attributes.update(annotations_dict.annotated_locals)
-    return attributes - abstract_utils.CLASS_LEVEL_IGNORE
-
-  def get_own_abstract_methods(self):
-    def _can_be_abstract(var):
-      return any(isinstance(v, Function) and v.is_abstract for v in var.data)
-    return {name for name, var in self.members.items() if _can_be_abstract(var)}
-
-  def _mangle(self, name):
-    """Do name-mangling on an attribute name.
-
-    See https://goo.gl/X85fHt.  Python automatically converts a name like
-    "__foo" to "_ClassName__foo" in the bytecode. (But "forgets" to do so in
-    other places, e.g. in the strings of __slots__.)
-
-    Arguments:
-      name: The name of an attribute of the current class. E.g. "__foo".
-
-    Returns:
-      The mangled name. E.g. "_MyClass__foo".
-    """
-    if name.startswith("__") and not name.endswith("__"):
-      return "_" + self.name + name
-    else:
-      return name
-
-  def _convert_slots(self, slots_var):
-    """Convert __slots__ from a Variable to a tuple."""
-    if slots_var is None:
-      return None
-    if len(slots_var.bindings) != 1:
-      # Ambiguous slots
-      return None  # Treat "unknown __slots__" and "no __slots__" the same.
-    val = slots_var.data[0]
-    if isinstance(val, mixin.PythonConstant):
-      if isinstance(val.pyval, (list, tuple)):
-        entries = val.pyval
-      else:
-        return None  # Happens e.g. __slots__ = {"foo", "bar"}. Not an error.
-    else:
-      return None  # Happens e.g. for __slots__ = dir(Foo)
-    try:
-      names = [abstract_utils.get_atomic_python_constant(v) for v in entries]
-    except abstract_utils.ConversionError:
-      return None  # Happens e.g. for __slots__ = ["x" if b else "y"]
-    # Slot names should be strings.
-    for s in names:
-      if not isinstance(s, str):
-        self.ctx.errorlog.bad_slots(self.ctx.vm.frames,
-                                    "Invalid __slot__ entry: %r" % str(s))
-        return None
-    return tuple(self._mangle(s) for s in names)
-
-  def register_instance(self, instance):
-    self.instances.add(instance)
-
-  def register_canonical_instance(self, instance):
-    self.canonical_instances.add(instance)
-
-  def bases(self):
-    return self._bases
-
-  def metaclass(self, node):
-    if (self.cls.full_name != "builtins.type" and
-        self.cls is not self._get_inherited_metaclass()):
-      return self.ctx.convert.merge_classes([self])
-    else:
-      return None
-
-  def instantiate(self, node, container=None):
-    if self.ctx.vm.frame and self.ctx.vm.frame.current_opcode:
-      return self._new_instance(container, node, None).to_variable(node)
-    else:
-      # When the analyze_x methods in CallTracer instantiate classes in
-      # preparation for analysis, often there is no frame on the stack yet, or
-      # the frame is a SimpleFrame with no opcode.
-      return super().instantiate(node, container)
-
-  def __repr__(self):
-    return "InterpreterClass(%s)" % self.name
-
-  def __contains__(self, name):
-    if name in self.members:
-      return True
-    annotations_dict = abstract_utils.get_annotations_dict(self.members)
-    return annotations_dict and name in annotations_dict.annotated_locals
-
-  def update_official_name(self, name):
-    assert isinstance(name, str)
-    if (self.official_name is None or
-        name == self.name or
-        (self.official_name != self.name and name < self.official_name)):
-      # The lexical comparison is to ensure that, in the case of multiple calls
-      # to this method, the official name does not depend on the call order.
-      self.official_name = name
-
-
-class NativeFunction(Function):
-  """An abstract value representing a native function.
-
-  Attributes:
-    name: Function name. Might just be something like "<lambda>".
-    func: An object with a __call__ method.
-    ctx: context.Context instance.
-  """
-
-  def __init__(self, name, func, ctx):
-    super().__init__(name, ctx)
-    self.func = func
-    self.bound_class = lambda callself, underlying: self
-
-  def argcount(self, _):
-    return self.func.func_code.co_argcount
-
-  def call(self, node, _, args, alias_map=None):
-    sig = None
-    if isinstance(self.func.__self__, CallableClass):
-      sig = function.Signature.from_callable(self.func.__self__)
-    args = args.simplify(node, self.ctx, match_signature=sig)
-    posargs = [u.AssignToNewVariable(node) for u in args.posargs]
-    namedargs = {k: u.AssignToNewVariable(node)
-                 for k, u in args.namedargs.items()}
-    try:
-      inspect.signature(self.func).bind(node, *posargs, **namedargs)
-    except ValueError as e:
-      # Happens for, e.g.,
-      #   def f((x, y)): pass
-      #   f((42,))
-      raise NotImplementedError("Wrong number of values to unpack") from e
-    except TypeError as e:
-      # The possible errors here are:
-      #   (1) wrong arg count
-      #   (2) duplicate keyword
-      #   (3) unexpected keyword
-      # The way we constructed namedargs rules out (2).
-      if "keyword" in utils.message(e):
-        # Happens for, e.g.,
-        #   def f(*args): pass
-        #   f(x=42)
-        raise NotImplementedError("Unexpected keyword") from e
-      # The function was passed the wrong number of arguments. The signature is
-      # ([self, ]node, ...). The length of "..." tells us how many variables
-      # are expected.
-      expected_argcount = len(inspect.getfullargspec(self.func).args) - 1
-      if inspect.ismethod(self.func) and self.func.__self__ is not None:
-        expected_argcount -= 1
-      actual_argcount = len(posargs) + len(namedargs)
-      if (actual_argcount > expected_argcount or
-          (not args.starargs and not args.starstarargs)):
-        # If we have too many arguments, or starargs and starstarargs are both
-        # empty, then we can be certain of a WrongArgCount error.
-        argnames = tuple("_" + str(i) for i in range(expected_argcount))
-        sig = function.Signature(
-            self.name, argnames, None, set(), None, {}, {}, {})
-        raise function.WrongArgCount(sig, args, self.ctx)
-      assert actual_argcount < expected_argcount
-      # Assume that starargs or starstarargs fills in the missing arguments.
-      # Instead of guessing where these arguments should go, overwrite all of
-      # the arguments with a list of unsolvables of the correct length, which
-      # is guaranteed to give us a correct (but imprecise) analysis.
-      posargs = [
-          self.ctx.new_unsolvable(node) for _ in range(expected_argcount)
-      ]
-      namedargs = {}
-    return self.func(node, *posargs, **namedargs)
-
-  def get_positional_names(self):
-    code = self.func.func_code
-    return list(code.co_varnames[:code.co_argcount])
-
-
-class SignedFunction(Function):
-  """An abstract base class for functions represented by function.Signature.
-
-  Subclasses should define call(self, node, f, args) and set self.bound_class.
-  """
-
-  def __init__(self, signature, ctx):
-    super().__init__(signature.name, ctx)
-    self.signature = signature
-    # Track whether we've annotated `self` with `set_self_annot`, since
-    # annotating `self` in `__init__` is otherwise illegal.
-    self._has_self_annot = False
-
-  @contextlib.contextmanager
-  def set_self_annot(self, annot_class):
-    """Set the annotation for `self` in a class."""
-    self_name = self.signature.param_names[0]
-    old_self = self.signature.annotations.get(self_name)
-    old_has_self_annot = self._has_self_annot
-    self.signature.annotations[self_name] = annot_class
-    self._has_self_annot = True
-    try:
-      yield
-    finally:
-      if old_self:
-        self.signature.annotations[self_name] = old_self
-      else:
-        del self.signature.annotations[self_name]
-      self._has_self_annot = old_has_self_annot
-
-  def argcount(self, _):
-    return len(self.signature.param_names)
-
-  def get_nondefault_params(self):
-    return ((n, n in self.signature.kwonly_params)
-            for n in self.signature.param_names
-            if n not in self.signature.defaults)
-
-  def match_and_map_args(self, node, args, alias_map):
-    """Calls match_args() and _map_args()."""
-    return self.match_args(node, args, alias_map), self._map_args(node, args)
-
-  def _map_args(self, node, args):
-    """Map call args to function args.
-
-    This emulates how Python would map arguments of function calls. It takes
-    care of keyword parameters, default parameters, and *args and **kwargs.
-
-    Args:
-      node: The current CFG node.
-      args: The arguments.
-
-    Returns:
-      A dictionary, mapping strings (parameter names) to cfg.Variable.
-
-    Raises:
-      function.FailedFunctionCall: If the caller supplied incorrect arguments.
-    """
-    # Originate a new variable for each argument and call.
-    posargs = [u.AssignToNewVariable(node)
-               for u in args.posargs]
-    kws = {k: u.AssignToNewVariable(node)
-           for k, u in args.namedargs.items()}
-    sig = self.signature
-    callargs = {
-        name: self.ctx.program.NewVariable(default.data, [], node)
-        for name, default in sig.defaults.items()
-    }
-    positional = dict(zip(sig.param_names, posargs))
-    for key in positional:
-      if key in kws:
-        raise function.DuplicateKeyword(sig, args, self.ctx, key)
-    extra_kws = set(kws).difference(sig.param_names + sig.kwonly_params)
-    if extra_kws and not sig.kwargs_name:
-      raise function.WrongKeywordArgs(sig, args, self.ctx, extra_kws)
-    callargs.update(positional)
-    callargs.update(kws)
-    for key, kwonly in self.get_nondefault_params():
-      if key not in callargs:
-        if args.starstarargs or (args.starargs and not kwonly):
-          # We assume that because we have *args or **kwargs, we can use these
-          # to fill in any parameters we might be missing.
-          callargs[key] = self.ctx.new_unsolvable(node)
-        else:
-          raise function.MissingParameter(sig, args, self.ctx, key)
-    for key in sig.kwonly_params:
-      if key not in callargs:
-        raise function.MissingParameter(sig, args, self.ctx, key)
-    if sig.varargs_name:
-      varargs_name = sig.varargs_name
-      extraneous = posargs[self.argcount(node):]
-      if args.starargs:
-        if extraneous:
-          log.warning("Not adding extra params to *%s", varargs_name)
-        callargs[varargs_name] = args.starargs.AssignToNewVariable(node)
-      else:
-        callargs[varargs_name] = self.ctx.convert.build_tuple(node, extraneous)
-    elif len(posargs) > self.argcount(node):
-      raise function.WrongArgCount(sig, args, self.ctx)
-    if sig.kwargs_name:
-      kwargs_name = sig.kwargs_name
-      # Build a **kwargs dictionary out of the extraneous parameters
-      if args.starstarargs:
-        callargs[kwargs_name] = args.starstarargs.AssignToNewVariable(node)
-      else:
-        omit = sig.param_names + sig.kwonly_params
-        k = Dict(self.ctx)
-        k.update(node, args.namedargs, omit=omit)
-        callargs[kwargs_name] = k.to_variable(node)
-    return callargs
-
-  def _match_view(self, node, args, view, alias_map=None):
-    arg_dict = {}
-    formal_args = []
-    for name, arg, formal in self.signature.iter_args(args):
-      arg_dict[name] = view[arg]
-      if formal is not None:
-        if name in (self.signature.varargs_name, self.signature.kwargs_name):
-          # The annotation is Tuple or Dict, but the passed arg only has to be
-          # Iterable or Mapping.
-          formal = self.ctx.convert.widen_type(formal)
-        formal_args.append((name, formal))
-    subst, bad_arg = self.ctx.matcher(node).compute_subst(
-        formal_args, arg_dict, view, alias_map)
-    if subst is None:
-      raise function.WrongArgTypes(
-          self.signature, args, self.ctx, bad_param=bad_arg)
-    return subst
-
-  def get_first_opcode(self):
-    return None
-
-  def set_function_defaults(self, node, defaults_var):
-    """Attempts to set default arguments of a function.
-
-    If defaults_var is not an unambiguous tuple (i.e. one that can be processed
-    by abstract_utils.get_atomic_python_constant), every argument is made
-    optional and a warning is issued. This function emulates __defaults__.
-
-    Args:
-      node: The node where default arguments are being set. Needed if we cannot
-            get a useful value from defaults_var.
-      defaults_var: a Variable with a single binding to a tuple of default
-                    values.
-    """
-    defaults = self._extract_defaults(defaults_var)
-    if defaults is None:
-      defaults = [
-          self.ctx.new_unsolvable(node) for _ in self.signature.param_names
-      ]
-    defaults = dict(zip(self.signature.param_names[-len(defaults):], defaults))
-    self.signature.defaults = defaults
-
-  def _mutations_generator(self, node, first_arg, substs):
-    def generator():
-      """Yields mutations."""
-      if (not (self.is_attribute_of_class or self.name == "__new__") or
-          not first_arg or not substs):
-        return
-      try:
-        inst = abstract_utils.get_atomic_value(first_arg, Instance)
-      except abstract_utils.ConversionError:
-        return
-      if inst.cls.template:
-        for subst in substs:
-          for k, v in subst.items():
-            if k in inst.instance_type_parameters:
-              value = inst.instance_type_parameters[k].AssignToNewVariable(node)
-              if all(isinstance(val, Unknown) for val in v.data):
-                for param in inst.cls.template:
-                  if subst.same_name(k, param.full_name):
-                    value.PasteVariable(param.instantiate(node), node)
-                    break
-                else:
-                  # See GenericFeatureTest.test_reinherit_generic in
-                  # tests/test_generic2. This can happen if one generic class
-                  # inherits from another and separately reuses a TypeVar.
-                  value.PasteVariable(v, node)
-              else:
-                value.PasteVariable(v, node)
-              yield function.Mutation(inst, k, value)
-    # Optimization: return a generator to avoid iterating over the mutations an
-    # extra time.
-    return generator
-
-
-class InterpreterFunction(SignedFunction):
-  """An abstract value representing a user-defined function.
-
-  Attributes:
-    name: Function name. Might just be something like "<lambda>".
-    code: A code object.
-    closure: Tuple of cells (cfg.Variable) containing the free variables
-      this closure binds to.
-    ctx: context.Context instance.
-  """
-
-  _function_cache = {}
-
-  @classmethod
-  def make(cls, name, code, f_locals, f_globals, defaults, kw_defaults, closure,
-           annotations, ctx):
-    """Get an InterpreterFunction.
-
-    Things like anonymous functions and generator expressions are created
-    every time the corresponding code executes. Caching them makes it easier
-    to detect when the environment hasn't changed and a function call can be
-    optimized away.
-
-    Arguments:
-      name: Function name.
-      code: A code object.
-      f_locals: The locals used for name resolution.
-      f_globals: The globals used for name resolution.
-      defaults: Default arguments.
-      kw_defaults: Default arguments for kwonly parameters.
-      closure: The free variables this closure binds to.
-      annotations: Function annotations. Dict of name -> BaseValue.
-      ctx: context.Context instance.
-
-    Returns:
-      An InterpreterFunction.
-    """
-    annotations = annotations or {}
-    if "return" in annotations:
-      # Check Generator/AsyncGenerator return type
-      ret_type = annotations["return"]
-      if code.has_generator():
-        if not abstract_utils.matches_generator(ret_type):
-          ctx.errorlog.bad_yield_annotation(
-              ctx.vm.frames, name, ret_type, is_async=False)
-      elif code.has_async_generator():
-        if not abstract_utils.matches_async_generator(ret_type):
-          ctx.errorlog.bad_yield_annotation(
-              ctx.vm.frames, name, ret_type, is_async=True)
-    overloads = ctx.vm.frame.overloads[name]
-    key = (name, code,
-           abstract_utils.hash_all_dicts(
-               (f_globals.members, set(code.co_names)),
-               (f_locals.members,
-                set(f_locals.members) - set(code.co_varnames)), ({
-                    key: ctx.program.NewVariable([value], [], ctx.root_node)
-                    for key, value in annotations.items()
-                }, None), (dict(
-                    enumerate(
-                        ctx.program.NewVariable([f], [], ctx.root_node)
-                        for f in overloads)), None),
-               (dict(enumerate(defaults)), None),
-               (dict(enumerate(closure or ())), None)))
-    if key not in cls._function_cache:
-      cls._function_cache[key] = cls(name, code, f_locals, f_globals, defaults,
-                                     kw_defaults, closure, annotations,
-                                     overloads, ctx)
-    return cls._function_cache[key]
-
-  def __init__(self, name, code, f_locals, f_globals, defaults, kw_defaults,
-               closure, annotations, overloads, ctx):
-    log.debug("Creating InterpreterFunction %r for %r", name, code.co_name)
-    self.bound_class = BoundInterpreterFunction
-    self.doc = code.co_consts[0] if code.co_consts else None
-    self.code = code
-    self.f_globals = f_globals
-    self.f_locals = f_locals
-    self.defaults = tuple(defaults)
-    self.kw_defaults = kw_defaults
-    self.closure = closure
-    self._call_cache = {}
-    self._call_records = []
-    # TODO(b/78034005): Combine this and PyTDFunction.signatures into a single
-    # way to handle multiple signatures that SignedFunction can also use.
-    self._overloads = overloads
-    self.has_overloads = bool(overloads)
-    self.is_overload = False  # will be set by typing_overlay.Overload.call
-    self.nonstararg_count = self.code.co_argcount
-    if self.code.co_kwonlyargcount >= 0:  # This is usually -1 or 0 (fast call)
-      self.nonstararg_count += self.code.co_kwonlyargcount
-    signature = self._build_signature(name, annotations)
-    super().__init__(signature, ctx)
-    self._update_signature_scope()
-    self.last_frame = None  # for BuildClass
-    self._store_call_records = False
-    self.is_class_builder = False  # Will be set by BuildClass.
-    if name.endswith(".__init_subclass__"):
-      # __init_subclass__ is automatically promoted to a classmethod
-      self.is_classmethod = True
-
-  @contextlib.contextmanager
-  def record_calls(self):
-    """Turn on recording of function calls. Used by analyze.py."""
-    old = self._store_call_records
-    self._store_call_records = True
-    yield
-    self._store_call_records = old
-
-  def _build_signature(self, name, annotations):
-    """Build a function.Signature object representing this function."""
-    vararg_name = None
-    kwarg_name = None
-    kwonly = set(self.code.co_varnames[
-        self.code.co_argcount:self.nonstararg_count])
-    arg_pos = self.nonstararg_count
-    if self.has_varargs():
-      vararg_name = self.code.co_varnames[arg_pos]
-      arg_pos += 1
-    if self.has_kwargs():
-      kwarg_name = self.code.co_varnames[arg_pos]
-      arg_pos += 1
-    defaults = dict(zip(
-        self.get_positional_names()[-len(self.defaults):], self.defaults))
-    defaults.update(self.kw_defaults)
-    return function.Signature(
-        name,
-        tuple(self.code.co_varnames[:self.code.co_argcount]),
-        vararg_name,
-        tuple(kwonly),
-        kwarg_name,
-        defaults,
-        annotations)
-
-  def _update_signature_scope(self):
-    # If this is a nested function in an instance method and the nested function
-    # accesses 'self', then the first variable in the closure is 'self'. We use
-    # 'self' to update the scopes of any type parameters in the nested method's
-    # signature to the containing class.
-    if not self.closure:
-      return
-    maybe_instance = self.closure[0]
-    try:
-      instance = abstract_utils.get_atomic_value(maybe_instance, Instance)
-    except abstract_utils.ConversionError:
-      return
-    if isinstance(instance.cls, InterpreterClass):
-      instance.cls.update_signature_scope(self)
-
-  def get_first_opcode(self):
-    return self.code.first_opcode
-
-  def argcount(self, _):
-    return self.code.co_argcount
-
-  def match_args(self, node, args, alias_map=None, match_all_views=False):
-    if not self.signature.has_param_annotations:
-      return
-    return super().match_args(node, args, alias_map, match_all_views)
-
-  def _inner_cls_check(self, last_frame):
-    """Check if the function and its nested class use same type parameter."""
-    # get all type parameters from function annotations
-    all_type_parameters = []
-    for annot in self.signature.annotations.values():
-      params = self.ctx.annotation_utils.get_type_parameters(annot)
-      all_type_parameters.extend(itm.with_module(None) for itm in params)
-
-    if all_type_parameters:
-      for key, value in last_frame.f_locals.pyval.items():
-        value = abstract_utils.get_atomic_value(
-            value, default=self.ctx.convert.unsolvable)
-        if (isinstance(value, InterpreterClass) and value.template and
-            key == value.name):
-          # `value` is a nested class definition.
-          inner_cls_types = value.collect_inner_cls_types()
-          inner_cls_types.update([(value, item.with_module(None))
-                                  for item in value.template])
-          # Report errors in a deterministic order.
-          for cls, item in sorted(inner_cls_types, key=lambda typ: typ[1].name):
-            if item in all_type_parameters:
-              self.ctx.errorlog.invalid_annotation(
-                  self.ctx.vm.simple_stack(self.get_first_opcode()), item,
-                  ("Function [%s] and its nested generic class [%s] cannot use "
-                   "the same type variable %s") %
-                  (self.full_name, cls.full_name, item.name))
-
-  def signature_functions(self):
-    """Get the functions that describe this function's signature."""
-    return self._overloads or [self]
-
-  def iter_signature_functions(self):
-    """Loop through signatures, setting each as the primary one in turn."""
-    if not self._overloads:
-      yield self
-      return
-    for f in self._overloads:
-      old_overloads = self._overloads
-      self._overloads = [f]
-      try:
-        yield f
-      finally:
-        self._overloads = old_overloads
-
-  def _find_matching_sig(self, node, args, alias_map):
-    error = None
-    for f in self.signature_functions():
-      try:
-        # match_args and _map_args both do some matching, so together they fully
-        # type-check the arguments.
-        substs, callargs = f.match_and_map_args(node, args, alias_map)
-      except function.FailedFunctionCall as e:
-        if e > error:
-          error = e
-      else:
-        # We use the first matching overload.
-        return f.signature, substs, callargs
-    raise error  # pylint: disable=raising-bad-type
-
-  def _set_callself_maybe_missing_members(self):
-    if self.ctx.callself_stack:
-      for b in self.ctx.callself_stack[-1].bindings:
-        b.data.maybe_missing_members = True
-
-  def _fix_args_for_unannotated_contextmanager_exit(self, node, func, args):
-    """Adjust argument types for a contextmanager's __exit__ method."""
-    # When a contextmanager is used in a 'with' statement, its __exit__ method
-    # is implicitly called with either (None, None, None) or
-    # (exc_type, exc_value, traceback) depending on whether an exception is
-    # encountered. These two cases generate different bytecode, and our VM
-    # always assumes no exception. But for analyzing __exit__, we should allow
-    # for both possibilities.
-    if not (isinstance(func.data, BoundInterpreterFunction) and
-            self.name.endswith(".__exit__") and len(args.posargs) == 4 and
-            not args.has_namedargs() and not args.starargs and
-            not args.starstarargs and not self.signature.has_param_annotations):
-      return args
-    exception_type = self.ctx.convert.name_to_value("builtins.BaseException")
-    arg1 = self.ctx.program.NewVariable(
-        [exception_type, self.ctx.convert.none], [], node)
-    arg2 = exception_type.instantiate(node)
-    arg2.AddBinding(self.ctx.convert.none, [], node)
-    arg3 = self.ctx.program.NewVariable(
-        [self.ctx.convert.unsolvable, self.ctx.convert.none], [], node)
-    return function.Args(posargs=(args.posargs[0], arg1, arg2, arg3))
-
-  def call(self, node, func, args, new_locals=False, alias_map=None,
-           frame_substs=()):
-    if self.is_overload:
-      raise function.NotCallable(self)
-    if (self.ctx.vm.is_at_maximum_depth() and
-        not abstract_utils.func_name_is_class_init(self.name)):
-      log.info("Maximum depth reached. Not analyzing %r", self.name)
-      self._set_callself_maybe_missing_members()
-      return node, self.ctx.new_unsolvable(node)
-    args = self._fix_args_for_unannotated_contextmanager_exit(node, func, args)
-    args = args.simplify(node, self.ctx, self.signature)
-    sig, substs, callargs = self._find_matching_sig(node, args, alias_map)
-    if sig is not self.signature:
-      # We've matched an overload; remap the callargs using the implementation
-      # so that optional parameters, etc, are correctly defined.
-      callargs = self._map_args(node, args)
-    first_arg = sig.get_first_arg(callargs)
-    annotation_substs = substs
-    # Adds type parameter substitutions from all containing classes. Note that
-    # lower frames (ones closer to the end of self.ctx.vm.frames) take
-    # precedence over higher ones.
-    for frame in reversed(self.ctx.vm.frames):
-      annotation_substs = abstract_utils.combine_substs(
-          frame.substs, annotation_substs)
-    # Keep type parameters without substitutions, as they may be needed for
-    # type-checking down the road.
-    annotations = self.ctx.annotation_utils.sub_annotations(
-        node, sig.annotations, annotation_substs, instantiate_unbound=False)
-    if sig.has_param_annotations:
-      if first_arg and sig.param_names[0] == "self":
-        try:
-          maybe_container = abstract_utils.get_atomic_value(first_arg)
-        except abstract_utils.ConversionError:
-          container = None
-        else:
-          cls = maybe_container.cls
-          if (isinstance(cls, InterpreterClass) or
-              isinstance(cls, ParameterizedClass) and
-              isinstance(cls.base_cls, InterpreterClass)):
-            container = maybe_container
-          else:
-            container = None
-      else:
-        container = None
-      for name in callargs:
-        if (name in annotations and (not self.is_attribute_of_class or
-                                     self.argcount(node) == 0 or
-                                     name != sig.param_names[0])):
-          extra_key = (self.get_first_opcode(), name)
-          node, callargs[name] = self.ctx.annotation_utils.init_annotation(
-              node,
-              name,
-              annotations[name],
-              container=container,
-              extra_key=extra_key)
-    mutations = self._mutations_generator(node, first_arg, substs)
-    node = abstract_utils.apply_mutations(node, mutations)
-    if substs:
-      frame_substs = tuple(itertools.chain(frame_substs, substs))
-    try:
-      frame = self.ctx.vm.make_frame(
-          node,
-          self.code,
-          self.f_globals,
-          self.f_locals,
-          callargs,
-          self.closure,
-          new_locals=new_locals,
-          func=func,
-          first_arg=first_arg,
-          substs=frame_substs)
-    except self.ctx.vm.VirtualMachineRecursionError:
-      # If we've encountered recursion in a constructor, then we have another
-      # incompletely initialized instance of the same class (or a subclass) at
-      # the same node. (See, e.g., testRecursiveConstructor and
-      # testRecursiveConstructorSubclass in test_classes.ClassesTest.) If we
-      # allow the VirtualMachineRecursionError to be raised, initialization of
-      # that first instance will be aborted. Instead, mark this second instance
-      # as incomplete.
-      self._set_callself_maybe_missing_members()
-      return node, self.ctx.new_unsolvable(node)
-    caller_is_abstract = abstract_utils.check_classes(
-        first_arg, lambda cls: cls.is_abstract)
-    caller_is_protocol = abstract_utils.check_classes(
-        first_arg, lambda cls: cls.is_protocol)
-    # We should avoid checking the return value against any return annotation
-    # when we are analyzing an attribute of a protocol or an abstract class's
-    # abstract method.
-    check_return = (not (self.is_attribute_of_class and caller_is_protocol) and
-                    not (caller_is_abstract and self.is_abstract))
-    if sig.has_return_annotation or not check_return:
-      frame.allowed_returns = annotations.get("return",
-                                              self.ctx.convert.unsolvable)
-      frame.check_return = check_return
-    if self.ctx.options.skip_repeat_calls:
-      callkey = abstract_utils.hash_all_dicts(
-          (callargs, None),
-          (frame.f_globals.members, set(self.code.co_names)),
-          (frame.f_locals.members,
-           set(frame.f_locals.members) - set(self.code.co_varnames)))
-    else:
-      # Make the callkey the number of times this function has been called so
-      # that no call has the same key as a previous one.
-      callkey = len(self._call_cache)
-    if callkey in self._call_cache:
-      old_ret, old_remaining_depth = self._call_cache[callkey]
-      # Optimization: This function has already been called, with the same
-      # environment and arguments, so recycle the old return value.
-      # We would want to skip this optimization and reanalyze the call if we can
-      # traverse the function deeper.
-      if self.ctx.vm.remaining_depth() > old_remaining_depth:
-        # TODO(rechen): Reanalysis is necessary only if the VM was unable to
-        # completely analyze the call with old_remaining_depth. For now, we can
-        # get away with not checking for completion because of how severely
-        # --quick constrains the maximum depth.
-        log.info(
-            "Reanalyzing %r because we can traverse deeper; "
-            "remaining_depth = %d, old_remaining_depth = %d", self.name,
-            self.ctx.vm.remaining_depth(), old_remaining_depth)
-      else:
-        ret = old_ret.AssignToNewVariable(node)
-        if self._store_call_records:
-          # Even if the call is cached, we might not have been recording it.
-          self._call_records.append((callargs, ret, node))
-        return node, ret
-    if self.code.has_generator():
-      generator = Generator(frame, self.ctx)
-      # Run the generator right now, even though the program didn't call it,
-      # because we need to know the contained type for further matching.
-      node2, _ = generator.run_generator(node)
-      if self.is_coroutine():
-        # This function is a generator-based coroutine. We convert the return
-        # value here even though byte_GET_AWAITABLE repeats the conversion so
-        # that matching against a typing.Awaitable annotation succeeds.
-        var = generator.get_instance_type_parameter(abstract_utils.V)
-        ret = Coroutine(self.ctx, var, node2).to_variable(node2)
-      else:
-        ret = generator.to_variable(node2)
-      node_after_call = node2
-    elif self.code.has_async_generator():
-      async_generator = AsyncGenerator(frame, self.ctx)
-      node2, _ = async_generator.run_generator(node)
-      node_after_call, ret = node2, async_generator.to_variable(node2)
-    else:
-      # If any parameters are annotated as Any, we add the annotations to the
-      # new frame's dictionary of local variable annotations, so that
-      # vm._apply_annotation will treat these as explicit Any annotations that
-      # disable inference.
-      annotated_locals = {}
-      for name, annot in annotations.items():
-        if name != "return" and annot == self.ctx.convert.unsolvable:
-          annotated_locals[name] = abstract_utils.Local(node,
-                                                        self.get_first_opcode(),
-                                                        annot,
-                                                        callargs.get(name),
-                                                        self.ctx)
-      node2, ret = self.ctx.vm.run_frame(frame, node, annotated_locals)
-      if self.is_coroutine():
-        ret = Coroutine(self.ctx, ret, node2).to_variable(node2)
-      node_after_call = node2
-    self._inner_cls_check(frame)
-    self._call_cache[callkey] = ret, self.ctx.vm.remaining_depth()
-    if self._store_call_records or self.ctx.store_all_calls:
-      self._call_records.append((callargs, ret, node_after_call))
-    self.last_frame = frame
-    return node_after_call, ret
-
-  def get_call_combinations(self, node):
-    """Get this function's call records."""
-    all_combinations = []
-    signature_data = set()
-    for callargs, ret, node_after_call in self._call_records:
-      try:
-        combinations = cfg_utils.variable_product_dict(callargs)
-      except cfg_utils.TooComplexError:
-        combination = {
-            name: self.ctx.convert.unsolvable.to_binding(node_after_call)
-            for name in callargs
-        }
-        combinations = [combination]
-        ret = self.ctx.new_unsolvable(node_after_call)
-      for combination in combinations:
-        for return_value in ret.bindings:
-          values = list(combination.values()) + [return_value]
-          data = tuple(v.data for v in values)
-          if data in signature_data:
-            # This combination yields a signature we already know is possible
-            continue
-          # Optimization: when only one combination exists, assume it's visible.
-          if (len(combinations) == 1 and len(ret.bindings) == 1 or
-              node_after_call.HasCombination(values)):
-            signature_data.add(data)
-            all_combinations.append(
-                (node_after_call, combination, return_value))
-    if not all_combinations:
-      # Fallback: Generate signatures only from the definition of the
-      # method, not the way it's being used.
-      param_binding = self.ctx.convert.unsolvable.to_binding(node)
-      params = collections.defaultdict(lambda: param_binding)
-      ret = self.ctx.convert.unsolvable.to_binding(node)
-      all_combinations.append((node, params, ret))
-    return all_combinations
-
-  def get_positional_names(self):
-    return list(self.code.co_varnames[:self.code.co_argcount])
-
-  def get_nondefault_params(self):
-    for i in range(self.nonstararg_count):
-      yield self.code.co_varnames[i], i >= self.code.co_argcount
-
-  def get_kwonly_names(self):
-    return list(
-        self.code.co_varnames[self.code.co_argcount:self.nonstararg_count])
-
-  def get_parameters(self):
-    default_pos = self.code.co_argcount - len(self.defaults)
-    i = 0
-    for name in self.get_positional_names():
-      yield name, False, i >= default_pos
-      i += 1
-    for name in self.get_kwonly_names():
-      yield name, True, name in self.kw_defaults
-      i += 1
-
-  def has_varargs(self):
-    return self.code.has_varargs()
-
-  def has_kwargs(self):
-    return self.code.has_varkeywords()
-
-  def property_get(self, callself, is_class=False):
-    if (abstract_utils.func_name_is_class_init(self.name) and
-        self.signature.param_names):
-      self_name = self.signature.param_names[0]
-      # If `_has_self_annot` is True, then we've intentionally temporarily
-      # annotated `self`; otherwise, a `self` annotation is illegal.
-      if not self._has_self_annot and self_name in self.signature.annotations:
-        self.ctx.errorlog.invalid_annotation(
-            self.ctx.vm.simple_stack(self.get_first_opcode()),
-            self.signature.annotations[self_name],
-            details="Cannot annotate self argument of __init__",
-            name=self_name)
-        self.signature.del_annotation(self_name)
-    return super().property_get(callself, is_class)
-
-  def is_coroutine(self):
-    return self.code.has_coroutine() or self.code.has_iterable_coroutine()
-
-  def has_empty_body(self):
-    # TODO(mdemello): Optimise this.
-    ops = list(self.code.code_iter)
-    if len(ops) != 2:
-      # This check isn't strictly necessary but prevents us from wastefully
-      # building a list of opcode names for a long method.
-      return False
-    if [op.name for op in ops] != ["LOAD_CONST", "RETURN_VALUE"]:
-      return False
-    return self.code.co_consts[ops[0].arg] is None
-
-
-class SimpleFunction(SignedFunction):
-  """An abstract value representing a function with a particular signature.
-
-  Unlike InterpreterFunction, a SimpleFunction has a set signature and does not
-  record calls or try to infer types.
-  """
-
-  def __init__(self, name, param_names, varargs_name, kwonly_params,
-               kwargs_name, defaults, annotations, ctx):
-    """Create a SimpleFunction.
-
-    Args:
-      name: Name of the function as a string
-      param_names: Tuple of parameter names as strings.
-      varargs_name: The "args" in "*args". String or None.
-      kwonly_params: Tuple of keyword-only parameters as strings. These do NOT
-        appear in param_names.
-      kwargs_name: The "kwargs" in "**kwargs". String or None.
-      defaults: Dictionary of string names to values of default arguments.
-      annotations: Dictionary of string names to annotations (strings or types).
-      ctx: The abstract context for this function.
-    """
-    annotations = dict(annotations)
-    # Every parameter must have an annotation. Defaults to unsolvable.
-    for n in itertools.chain(param_names, [varargs_name, kwargs_name],
-                             kwonly_params):
-      if n and n not in annotations:
-        annotations[n] = ctx.convert.unsolvable
-    if not isinstance(defaults, dict):
-      defaults = dict(zip(param_names[-len(defaults):], defaults))
-    signature = function.Signature(name, param_names, varargs_name,
-                                   kwonly_params, kwargs_name, defaults,
-                                   annotations)
-    super().__init__(signature, ctx)
-    self.bound_class = BoundFunction
-
-  @classmethod
-  def from_signature(cls, signature, ctx):
-    """Create a SimpleFunction from a function.Signature."""
-    return cls(
-        name=signature.name,
-        param_names=signature.param_names,
-        varargs_name=signature.varargs_name,
-        kwonly_params=signature.kwonly_params,
-        kwargs_name=signature.kwargs_name,
-        defaults=signature.defaults,
-        annotations=signature.annotations,
-        ctx=ctx)
-
-  def call(self, node, _, args, alias_map=None):
-    # We only simplify args for _map_args, because that simplifies checking.
-    # This allows match_args to typecheck varargs and kwargs.
-    callargs = self._map_args(node, args.simplify(node, self.ctx))
-    substs = self.match_args(node, args, alias_map)
-    # Substitute type parameters in the signature's annotations.
-    annotations = self.ctx.annotation_utils.sub_annotations(
-        node, self.signature.annotations, substs, instantiate_unbound=False)
-    if self.signature.has_return_annotation:
-      ret_type = annotations["return"]
-      ret = ret_type.instantiate(node)
-    else:
-      ret = self.ctx.convert.none.to_variable(node)
-    if self.name == "__new__":
-      self_arg = ret
-    else:
-      self_arg = self.signature.get_first_arg(callargs)
-    mutations = self._mutations_generator(node, self_arg, substs)
-    node = abstract_utils.apply_mutations(node, mutations)
-    return node, ret
-
-
-class BoundFunction(BaseValue):
-  """An function type which has had an argument bound into it."""
-
-  def __init__(self, callself, underlying):
-    super().__init__(underlying.name, underlying.ctx)
-    self.cls = underlying.cls
-    self._callself = callself
-    self.underlying = underlying
-    self.is_attribute_of_class = False
-    self.is_class_builder = False
-
-    # If the function belongs to `ParameterizedClass`, we will annotate the
-    # `self` when do argument matching
-    self.replace_self_annot = None
-    inst = abstract_utils.get_atomic_value(
-        self._callself, default=self.ctx.convert.unsolvable)
-    if self._should_replace_self_annot():
-      if (isinstance(inst.cls, class_mixin.Class) and
-          inst.cls.full_name != "builtins.type"):
-        for cls in inst.cls.mro:
-          if isinstance(cls, ParameterizedClass):
-            base_cls = cls.base_cls
-          else:
-            base_cls = cls
-          if isinstance(base_cls, class_mixin.Class) and base_cls.template:
-            self.replace_self_annot = (
-                ParameterizedClass.get_generic_instance_type(base_cls))
-            break
-    if isinstance(inst, SimpleValue):
-      self.alias_map = inst.instance_type_parameters.uf
-    elif isinstance(inst, TypeParameterInstance):
-      self.alias_map = inst.instance.instance_type_parameters.uf
-    else:
-      self.alias_map = None
-
-  def _should_replace_self_annot(self):
-    # To do argument matching for custom generic classes, the 'self' annotation
-    # needs to be replaced with a generic type.
-    f = self.underlying
-    if not isinstance(f, SignedFunction) or not f.signature.param_names:
-      # no 'self' to replace
-      return False
-    if isinstance(f, InterpreterFunction):
-      # always replace for user-defined methods
-      return True
-    # SimpleFunctions are methods we construct internally for generated classes
-    # like namedtuples.
-    if not isinstance(f, SimpleFunction):
-      return False
-    # We don't want to clobber our own generic annotations.
-    return (f.signature.param_names[0] not in f.signature.annotations or
-            not f.signature.annotations[f.signature.param_names[0]].formal)
-
-  def argcount(self, node):
-    return self.underlying.argcount(node) - 1  # account for self
-
-  @property
-  def signature(self):
-    return self.underlying.signature.drop_first_parameter()
-
-  @property
-  def callself(self):
-    return self._callself
-
-  def call(self, node, func, args, alias_map=None):
-    if abstract_utils.func_name_is_class_init(self.name):
-      self.ctx.callself_stack.append(self._callself)
-    # The "self" parameter is automatically added to the list of arguments, but
-    # only if the function actually takes any arguments.
-    if self.argcount(node) >= 0:
-      args = args.replace(posargs=(self._callself,) + args.posargs)
-    try:
-      if self.replace_self_annot:
-        with self.underlying.set_self_annot(self.replace_self_annot):
-          node, ret = self.underlying.call(node, func, args,
-                                           alias_map=self.alias_map)
-      else:
-        node, ret = self.underlying.call(node, func, args,
-                                         alias_map=self.alias_map)
-    except function.InvalidParameters as e:
-      if self._callself and self._callself.bindings:
-        if "." in e.name:
-          # match_args will try to prepend the parent's name to the error name.
-          # Overwrite it with _callself instead, which may be more exact.
-          _, _, e.name = e.name.rpartition(".")
-        e.name = "%s.%s" % (self._callself.data[0].name, e.name)
-      raise
-    finally:
-      if abstract_utils.func_name_is_class_init(self.name):
-        self.ctx.callself_stack.pop()
-    return node, ret
-
-  def get_positional_names(self):
-    return self.underlying.get_positional_names()
-
-  def has_varargs(self):
-    return self.underlying.has_varargs()
-
-  def has_kwargs(self):
-    return self.underlying.has_kwargs()
-
-  @property
-  def is_abstract(self):
-    return self.underlying.is_abstract
-
-  @is_abstract.setter
-  def is_abstract(self, value):
-    self.underlying.is_abstract = value
-
-  @property
-  def is_classmethod(self):
-    return self.underlying.is_classmethod
-
-  def repr_names(self, callself_repr=None):
-    """Names to use in the bound function's string representation.
-
-    This function can return multiple names because there may be multiple
-    bindings in callself.
-
-    Args:
-      callself_repr: Optionally, a repr function for callself.
-
-    Returns:
-      A non-empty iterable of string names.
-    """
-    callself_repr = callself_repr or (lambda v: v.name)
-    if self._callself and self._callself.bindings:
-      callself_names = [callself_repr(v) for v in self._callself.data]
-    else:
-      callself_names = ["<class>"]
-    # We don't need to recursively call repr_names() because we replace the
-    # parent name with the callself.
-    underlying = self.underlying.name
-    if underlying.count(".") > 0:
-      underlying = underlying.split(".", 1)[-1]
-    return [callself + "." + underlying for callself in callself_names]
-
-  def __repr__(self):
-    return self.repr_names()[0] + "(...)"
-
-
-class BoundInterpreterFunction(BoundFunction):
-  """The method flavor of InterpreterFunction."""
-
-  @contextlib.contextmanager
-  def record_calls(self):
-    with self.underlying.record_calls():
-      yield
-
-  def get_first_opcode(self):
-    return self.underlying.code.first_opcode
-
-  @property
-  def has_overloads(self):
-    return self.underlying.has_overloads
-
-  @property
-  def is_overload(self):
-    return self.underlying.is_overload
-
-  @is_overload.setter
-  def is_overload(self, value):
-    self.underlying.is_overload = value
-
-  @property
-  def defaults(self):
-    return self.underlying.defaults
-
-  def iter_signature_functions(self):
-    for f in self.underlying.iter_signature_functions():
-      yield self.underlying.bound_class(self._callself, f)
-
-
-class BoundPyTDFunction(BoundFunction):
-  pass
-
-
-class Splat(BaseValue):
-  """Representation of unpacked iterables."""
-
-  def __init__(self, ctx, iterable):
-    super().__init__("splat", ctx)
-    # When building a tuple for a function call, we preserve splats as elements
-    # in a concrete tuple (e.g. f(x, *ys, z) gets called with the concrete tuple
-    # (x, *ys, z) in starargs) and let the arg matcher in function.py unpack
-    # them. Constructing the tuple accesses its class as a side effect; ideally
-    # we would specialise abstract.Tuple for function calls and not bother
-    # constructing an associated TupleClass for a function call tuple, but for
-    # now we just set the class to Any here.
-    self.cls = ctx.convert.unsolvable
-    self.iterable = iterable
-
-  def __repr__(self):
-    return "splat(%r)" % self.iterable.data
-
-
-class BuildClass(BaseValue):
-  """Representation of the Python 3 __build_class__ object."""
-
-  CLOSURE_NAME = "__class__"
-
-  def __init__(self, ctx):
-    super().__init__("__build_class__", ctx)
-
-  def call(self, node, _, args, alias_map=None):
-    args = args.simplify(node, self.ctx)
-    funcvar, name = args.posargs[0:2]
-    if isinstance(args.namedargs, dict):
-      kwargs = args.namedargs
-    else:
-      kwargs = self.ctx.convert.value_to_constant(args.namedargs, dict)
-    # TODO(mdemello): Check if there are any changes between python2 and
-    # python3 in the final metaclass computation.
-    # TODO(b/123450483): Any remaining kwargs need to be passed to the
-    # metaclass.
-    metaclass = kwargs.get("metaclass", None)
-    if len(funcvar.bindings) != 1:
-      raise abstract_utils.ConversionError(
-          "Invalid ambiguous argument to __build_class__")
-    func, = funcvar.data
-    if not isinstance(func, InterpreterFunction):
-      raise abstract_utils.ConversionError(
-          "Invalid argument to __build_class__")
-    func.is_class_builder = True
-    bases = args.posargs[2:]
-    subst = {}
-    # We need placeholder values to stick in 'subst'. These will be replaced by
-    # the actual type parameter values when attribute.py looks up generic
-    # attributes on instances of this class.
-    any_var = self.ctx.new_unsolvable(node)
-    for basevar in bases:
-      for base in basevar.data:
-        if isinstance(base, ParameterizedClass):
-          subst.update(
-              {v.name: any_var for v in base.formal_type_parameters.values()
-               if isinstance(v, TypeParameter)})
-
-    node, _ = func.call(node, funcvar.bindings[0],
-                        args.replace(posargs=(), namedargs={}),
-                        new_locals=True, frame_substs=(subst,))
-    if func.last_frame:
-      func.f_locals = func.last_frame.f_locals
-      class_closure_var = func.last_frame.class_closure_var
-    else:
-      # We have hit 'maximum depth' before setting func.last_frame
-      func.f_locals = self.ctx.convert.unsolvable
-      class_closure_var = None
-    for base in bases:
-      # If base class is NamedTuple, we will call its own make_class method to
-      # make a class.
-      base = abstract_utils.get_atomic_value(
-          base, default=self.ctx.convert.unsolvable)
-      cls_dict = func.f_locals.to_variable(node)
-      # Every subclass of an enum is itself an enum. To properly process them,
-      # the class must be built by the enum overlay.
-      if (isinstance(base, class_mixin.Class) and base.is_enum and
-          self.ctx.options.use_enum_overlay):
-        enum_base = abstract_utils.get_atomic_value(
-            self.ctx.vm.loaded_overlays["enum"].members["Enum"])
-        return enum_base.make_class(
-            node, name, list(bases), cls_dict, metaclass,
-            new_class_var=class_closure_var, is_decorated=self.is_decorated)
-      if isinstance(base, PyTDClass) and base.full_name == "typing.NamedTuple":
-        # The subclass of NamedTuple will ignore all its base classes. This is
-        # controlled by a metaclass provided to NamedTuple.
-        return base.make_class(node, list(bases), cls_dict)
-    return self.ctx.make_class(
-        node,
-        name,
-        list(bases),
-        func.f_locals.to_variable(node),
-        metaclass,
-        new_class_var=class_closure_var,
-        is_decorated=self.is_decorated)
-
-=======
 AnnotationClass = _typing.AnnotationClass
 AnnotationContainer = _typing.AnnotationContainer
 TypeParameter = _typing.TypeParameter
 TypeParameterInstance = _typing.TypeParameterInstance
 Union = _typing.Union
 LateAnnotation = _typing.LateAnnotation
->>>>>>> 38d368f5
 
 AMBIGUOUS = (Unknown, Unsolvable)
 AMBIGUOUS_OR_EMPTY = AMBIGUOUS + (Empty,)
